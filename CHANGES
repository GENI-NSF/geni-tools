# Note: keep this file in wiki format for easy pasting to the gcf wiki

gcf 2.11:
 * Remove bogus check for rspec tag (#885)
 * Properly remove prefix from signature refid in SFA credentials. (#890)
<<<<<<< HEAD
 * Added unf-eg to agg_nick_cache.base. (#902)
=======
 * Add multi-thread support for AM3 (#901)
>>>>>>> f3d2fbc5

gcf 2.10:
 * Changed references to trac.gpolab.bbn.com to point to Github.
   Although those pages mostly still reference trac, that is the future home.
   These changes include changing where the `agg_nick_cache` lives. (#814)
 * Add some omni design notes (work in progress). (#883)
 * Document how to create a release. (#871)
 * Add Debian and RPM packaging configuration (#849)
 * Update CentOS installation instructions (#853)

 * Omni
  * Continue anyway if no aggregate nickname cache can be loaded. (#822)
   * Sliver info reporting and operations on AMs by nickname will likely fail.
  * For connections to servers, use TLSv1 if possible (falling back to SSLv3
    in the usual OpenSSL way), plus a restricted set of ciphers
    (`HIGH:MEDIUM:!ADH:!SSLv2:!MD5:!RC4:@STRENGTH`) when using python2.7.
    This avoids some security issues, and allows Omni on older clients
    to connect to some updated servers. (#745)
  * Use `False` instead of `'f'` for `SLICE_EXPIRED` and `PROJECT_EXPIRED` when 
    using Common Federation API clearinghouses. (#856)
   * Thanks to Umar Toseef for the bug report.
  * Do not assume `PROJECT_MEMBER_UID` is returned when listing project members,
    but allow it. (#857)
   * Thanks to Umar Toseef for the bug report.
  * Calling `getslicecred` while specifying a `slicecredfile` that exists
    no longer means just return that file. Instead, that file will be
    ignored and, if you specify `-o`, replaced. (#868, #869)
  * Moved canonical `agg_nick_cache` location to Github. (#814, #882)
  * Use `urllib2.urlopen` instead of `urllib.urlretrieve` to avoid bad
    interaction with M2Crypto. (#881)

 * Stitcher
  * Catch expiration too great errors from PG AMs and quit. (#828)
  * Bug fix combining manifests involving a fixed endpoint. (#833)
  * Fix up combining manifests using ExoGENI, to ensure the stitching
    hops list the actual reserved VLAN tags. (#873, #876)
  * Support detecting OESS AM using `geni_am_type`. (#835)
  * Do not insist on 2 reciprocal properties on links, allowing more
    flexibility perhaps. (#838)
   * Allow links with more than 1 interface per AM, and start supporting
     multiple AMs per link.
  * Add option `--noSCS` to force skipping the SCS, for use when stitcher
    calls the SCS but the SCS fails the request, and the request is
    complete already. Or use this on the expanded request from a stitcher
    call with `--noReservation`. Lack of a workflow may be a problem
    in some cases. (#839)
  * AL2S supports speaks for. Don't exit if using speaksfor and AL2S. (#834)
  * Treat new generic ProtoGENI mapper error code (28) as fatal. (#861)
  * Fix combining manifests where link is multi AM but not stitched. (#879)
   * Thanks to Hussam Nasir

 * omni-configure
  * Modify omni-configure to support multi-user systems (#843, #877)

 * gcf
  * Add new parameters to decode_urns so that derived delegates can 
    decode urns using the credentials and options available in other 
    calls (#858)
  * Add utility function to derive the effective user's client cert, after
    accounting for speaks-for. This allows an AM to know the "real" user's URN
    and email, for example (#831)
  * Speaks for attempts to validate the tool cert by taking the issuer from the user
    GID (signer of the speaks for credential), in cases where the tool cert didn't
    validate on its own and has the same issuer as the user cert. This helps where
    tool certs and user certs are issued by the same intermediate CA (as with those
    from the GENI Clearinghosue), when used on webservers that don't pass the full
    client certificate chain (like nginx). (#832)
  * For connections to servers, use TLSv1 if possible (falling back to SSLv3
    in the usual OpenSSL way), plus a restricted set of ciphers
    (`HIGH:MEDIUM:!ADH:!SSLv2:!MD5:!RC4:@STRENGTH`) when using python2.7.
    This avoids some security issues, and allows older clients
    to connect to some updated servers. (#745)
  * Rework the code in `am3.py` that calls the cred verifier to reduce code duplication and make 
    implementations deriving from the !ReferenceAggregateManager easier to write. (#836)
  * Allow aggregate deployments to specify the delegate to use in the
    `gcf_config` file or on the command line, so as to be able to
    write delegates without touching the main gcf code, thereby easing maintenance (#837).
  * When delegates raise an `ApiErrorException`, catch it to send back
    a proper return value indicating an error occured. (#841)
  * Log the HTTP request line when `--debug`. (#842)
  * Fix some typos in `Provision()` in `am3.py`. (#846)
  * Fix am2 not keeping resources' state updated when creating or deleting Slivers (#848, #850)
  * Update generated certificate key size and signature algorithm to more
    modern values (#851, #852)
  * Point people to gcf-developers@googlegroups.com instead of old list.
  * In AM3, fix exception on expire_slivers. Aggregate stores resources, not slivers. (#863)

gcf 2.9:
 * Add Markdown style README, CONTRIBUTING and CONTRIBUTORS files. (#551)
  * Source code is now available from Github: https://github.com/GENI-NSF/geni-tools.
    All issues are now reported on geni-tools as well. (#814)
    Issues after #820 are ''only'' on Github.
 * Remove references to the omni-users mailing list. (#813)
  * Use the [https://groups.google.com/forum/#!forum/geni-users GENI Users mailing list].
 * Add autoconf/automake support
 * Add `utah-stitch` AM and `clemson-clab` and `wisconsin-clab` for new Cloudlab sites. (#817)

 * Omni
  * If `sliverstatus` fails in a way that indicates there are no local resources,
    and the caller specified `--raise-error-on-v2-amapi-error`, still delete any
    sliver info records at the clearinghouse (as necessary). (#778)
  * If `deletesliver` or `delete` fail indicating there are no local resources,
    delete any sliver info records at the clearinghouse (as necessary). (#782)
  * Add 11 aggregates to the nickname cache. (#783)
  * Trim fractional seconds from user input datetimes before passing to servers. (#795)
   * Avoids errors in ProtoGENI based code.
  * Allow getting Ad RSpecs (calling `ListResources` not in slice context)
    without a user credential. (#793)
   * Implements AM API Change Proposal AD.
  * If the return from `POA` is a `geni_credential`, or per sliver has a
    `geni_credential`, then save that cred in a separate file. (#803)
   * Also when saving output, JSON that has XML content shouldn't get
     the header inserted within the XML content.
  * Fix `delete` when called on multiple AMs. (#808)

 * Stitcher
  * Better support for AM API version 3 (#261)
   * When saving the slice credential renames the file (`.json` extension), save that.
   * Set the API version for an AM to the command line request version, or the most recent
     lower version number.
   * When picking the requested expiration time for an AM, limit it to 3 hours when doing Allocate.
   * Set the AM URL to the v3 URL if using v3
   * Tune the pause before redoing a request to be shorter if only dealing with v3 AMs
   * Warn when done if any reservations are only allocations.
   * Always use APIv2 when calling `getversion`
  * Support partial requests with two new options:
   * `--noDeleteAtEnd`: When specified, do not delete any successful reservations when the overall
     request has failed, or when the user has interrupted stitcher with Ctrl-C.
   * `--noTransitAMs`: When specified, stop when the only aggregates ready to reserve are those
     added by the SCS (which we assume are transit or intermediate aggregates).
   * In both these cases, finish by printing out how many reservations you have, and saving a
     combined manifest RSpec for your reservations, and a combined request RSpec for the reservations
     that you still need to make. The experimenter must manually edit this request to fill in the proper
     `suggestedVLANRange` and `vlanRangeAvailability` in the proper hops in the request's stitching extension.
     See the comments at the top of the RSpec: `get_vlantag_from` indicates what other `hop` the given `hop`
     should take its VLAN tag from. `Have Reservation?` indicates if you have a reservation here. And
     `AM Depends on` indicates which other AMs must be reserved first before you make a reservation here.
   * Clean up the log messages in these cases to not look so scary. (#812)
  * Support `delete` and `deletesliver` locally, calling APIv2 or v3 as appropriate. (#807)
   * Defer to Omni if there is only a single aggregate.
   * Each AM is a separate Omni call.
   * Results from all calls are combined into a single return message and structure.
   * APIv2 results will be keyed by AM URL and have the value of True or False usually, but sometimes a struct.
   * This is useful when a circuit was reserved using `-V3` and some AMs spoke APIv2 only.
   * Fix handling of return when tried to delete at an AM with no resources. (#823)
  * scs.py now honors `--timeout` to set the SSL connection timeout. (#785)
  * For `--fixedEndpoint` calls, avoid adding the fake interface to links
    with no stitching path, such as for a LAN within a single AM. (#790)
  * If SCS gave same suggested VLAN tag to 2 paths (same hop), then retry
    at the SCS. (#802)
   * The SCS does not deconflict suggestions across paths, so this can happen.
  * When a request fails due to VLAN unavailable someplace along a path where the VLAN
    was a choice from 'any', no need to go back to the SCS; delete the intermediate reservations
    and mark the failed tag unavailable, and let that first AM pick the tag again.
    This should mean fewer un-necessary deletes and fewer calls to the SCS. (#648)
   * Also fix this block to count this as a local VLAN retry.
  * When merging manifests, handle a request for component_manager of the ExoSM,
    where the manifest component_manager will be more specific. (#780)
   * If there isn't an exact match and the specific component_manager doesn't belong 
     to an aggregate we are using, then try to match without the sub-authority.
  * When redoing a request from the SCS, be sure to copy any existing state
    from an AM not in the SCS workflow. (#781)
  * When checking if an EG URN belongs to this AM, compare them exactly,
    not using `startswith`, so an EG rack doesn't claim a URN for the ExoSM. (#779)
  * In debug when printing raw return from SCS, print the name of the path for each hop. (#800)
  * Clarify error message when request 'any' VLAN and get VLAN_UNAVAILABLE. (#801)
  * Fix finding a hop when parsing EG manifests to consider the path ID, thus
    supporting 2 links across the same interface. (#805)
  * Fixes for merging manifests, particularly those including ExoGENI AMs on links. (#806)
   * Fill in missing properties and interface_refs on links when the template was a real manifest.
   * Slightly prefer PG AMs as the template AM.
   * Ensure we have all component_managers, interfaces, and comments on links.
   * Skip adding a comment for an AM with no information to add.
   * Support starting with an EG AM and adding in missing hops in the stitching extension, albeit
     out of order and without the proper nextHop values.
   * Bug fix for merging comments when template has a comment child and other does not. (#815)
  * Quiet down errors deleting a failed reservation from EG AMs (harmless). (#811)
  * Remove reference to ION as a real aggregate in the README. ION has been decommissioned. (#797)
  * Gracefully handle error when 2 stitcher instances are running in the same directory
    at once on Windows. (#824)
  * Define default initial sliver expirations for other Utah/PG AMs (Apt, Cloudlab, stitch). (#826)
    * Allow defining new such AMs in the omni config `omni_defaults` -> `utah_am_urns` (CSV).
  * When calculating `expires` time to request, don't exceed the slice expiration,
    and don't request less than some # of hours - 6 for APIv2, 3 for v3+. (#827)

 * Scripts
  * Initial commit of `examples/renewSliceAndSlivers.py`. (#798)
  * `readyToLogin --ansible-inventory` will now specify the ansible
    username in the inventory file if the GENI username and the
    username on the local system are different.  Alternatively, you
    can use `--ansible-username` to specify the username or you can use
    `--no-ansible-username` to ensure no username is specified in the
    inventory file. (#794)
  * Changed usage message for `readyToLogin` to encourage use of `--useSliceAggregates`. (#816)
  * Fix error message on `readyToLogin` when no aggregates specified. (#821)

 * gcf
  * Make the user credential optional to `ListResources`. (#792)
   * Implement AM API Draft proposal "AD".
   * `CredentialVerify` now requires a valid credential over the given `target_urn`
     if supplied, but returns `True` if no credentials are supplied AND no `target_urn`.
  * Print AM version when logging that GENI AM is listening. (#804)
   * Thanks to David Margery

gcf 2.8.1:
 * Give `omni-configure` the ability to find PKCS#8 private keys,
   not just PKCS#1. With openssl v1.0.0 PKCS#8 is the default, so new
   keys from the GENI Portal are in the new format, and omni-configure 
   doesn't find them and complains that you have no private key. (#799) 

gcf 2.8:
 * Omni
  * Allow configuring how many times Omni retries on a busy error from
    an AM or CH. Use `--maxBusyRetries`. Default remains 4. (#749)
  * Support `Update()` and `Cancel()` from AM APIv4 in any v3+ implementation. Support
    is only known at ProtoGENI, and is limited. (#589)
  * New option `--noCacheFiles` completely disables reading or writing the !GetVersion and
    Aggregate nickname cache files. (#772)
  * New config that sets the current release number and a release message,
    so Omni can alert you if a new release is available. (#698)
  * Better control of Omni logging configuration. (#458)
   * Allow a Python logging configuration dictionary, and configure
     logging from that if possible.
   * New option `--noLoggingConfiguration` completely disables
     configuring Python loggers from Omni. A script might use this to
     allow it to configure logging later in its own way.
  * Fix error message on expired user cert. (#756)
  * Remove ticket #722 workaround (bug fixed at ION AM). (#724)
  * Mac installer: remove old aliases before adding new ones. (#556)
  * Clean up `listresources` summary string and include sliver expiration if known. (#704)
  * Add support for `--start-time` option to specify a `geni_start_time` option
    for any aggregates that support such a value. (#660)
  * Update copyrights to 2015 (#764)
  * Add nicknames for !CloudLab and Apt. (#767)
  * Avoid exception on empty aggregate in `-a` argument. (#771)
  * Support python 2.7.9+ where we must request not verifying server certificates
    for the SSL connection. Thanks to Ezra Kissel. (#776)

 * Stitcher
  * Catch keyboard interrupts to warn if you interrupt your run and have 
    left over reservations. (#754)
  * Added `--timeout` option to specify that stitcher runs time out 
    (default is no timeout as before), deleting any partial reservations. (#730)
  * SCS requires a valid client certificate and uses SSL. (#757)
   * As a result, the SSL timeout on calls to the SCS should work. (#346)
   * When calling `scs.py` directly, you must now provide the `--key` and `--cert`
     arguments to reach the default SCS or any SCS that uses https.
  * Check current VLAN tag availability at AMs before trying reservations, where it
    works and will help. Disable this with new option `--noAvailCheck`. (#566,#545)
  * Better support for requests using multiple ExoGENI sites. (#738)
   * Use ExoGENI stitching between ExoGENI sites by default (as before).
   * Allow reserving resources from multiple individual ExoGENI sites,
     not through the ExoSM. This is a change.
   * Allow using GENI stitching between ExoGENI sites by going through individual
     ExoGENI sites and not the ExoSM. This is a change.
     * A request with no link among ExoGENI sites will not use the ExoSM, unless
       you specify `--useExoSM`. This is a change - previously, you would get the ExoSM.
     * A request that does include a link among ExoGENI sites will by default continue to
       use the ExoSM and ExoGENI stitching. But you can choose to use GENI stitching: 
       supply `--noExoSM` or `--noEGStitching` or `--noEGStitchingOnLink`.
     * Note however that passing options `--noExoSM` or `--noEGStitching` means that any links between ExoGENI
       sites will attempt to use a GENI stitched link, which may not be possible. Using
       `--noEGStitchingOnLink` means that only the named links between ExoGENI sites will attempt
       to use a GENI stitched link.
     * See README-stitching.txt for more on `--noEGStitching` and `--noEGStitchingOnLink`.
  * Allow recreating the combined manifest RSpec. (#284)
   * Call `stitcher listresources <slice>` or `stitcher describe <slice>`.
   * If you specify `--useSliceAggregates`, any local stitcher file listing AMs in the slice
     will be ignored.
   * Return matches that for Omni, with the combined manifest returned under the key
     `combined` for `describe`, and `('combined','combined')` for `listresources`.
  * Add new production AL2S server to nickname cache and support identifying the OESS AM
    using the new URL. (#775)
  * Use the SCS instance maintained by Internet2 by default. (#761)
  * Limit available range on a hop that doesn't import to tags available at hops that 
    import from it. (#747)
  * Support only generating and saving the expanded request. (#763)
   * Supply new option `--genRequest`.
   * No reservation is done, and no slice credential check is done.
   * Includes SCS expansion and checking current availability.
  * Handle PG AMs taking longer to delete a previous reservation. (#769)
   * Better handle delete errors that really mean there was nothing here to delete.
   * Before allocating, if stitcher did a previous delete at this aggregate in this run,
     check `sliverstatus` to ensure that delete completed.
  * `Invalid slice urn` is fatal at ExoGENI. (#746)
  * Remove note about capacity at ExoGENI, now that it is in kbps. (#678)
  * Error and exit if the request uses Speaks For and requires AL2S 
    (since AL2S does not support Speaks For yet). (#753)
  * Accept `--scsURL` in `scs.py` to specify the SCS URL. (#755)
  * Add logic to print status when deleting reservations. (#750)
  * Factor out determining if AM type supports requesting 'any' VLAN tag. (#758)
  * Allow `--verbosessl` to `scs.py` to turn on debug SSL logging. (#770)
  * Allow re-setting default sliver expiration times by aggregate type with a new
    `omni_defaults` value (like from the agg_nick_cache). (#694)

 * readyToLogin
  * Add `--ansible-inventory` option which creates a host file to use with Ansible. Works 
    with `-o` and `--prefix`. (#759)

 * remote-execute
  * Add `-A`/`--forwardAgent` option to enable SSH agent forward (like using `-A` with SSH). (#774)

 * gcf
  * Add support for policy-based authorizer to interpose between authentication
    and delegate invocation. (#660)
   * Allow ABAC-like per aggregate authorization policies. See README-authorization.txt
   * Support scheduled reservations. See README-scheduling.txt
   * Refactored the AM base class to use a Method Context to handle most per method
     processing and error handling.
    * Instead of wrapping calls to the delegate in a try/except block, we use a
      `with AMMethodContext` call to check and authorize arguments before making the call
      to the delegate.
   * Add a getter for fetching the PEM certificate from the server, to support safely fetching
     that certificate in a multithreaded environment.

gcf 2.7:
 * Omni
  * Calls to `status` and `sliverstatus` will also call the CH
    to try to sync up the CH records of slivers with truth
    as reported by the AM. (#634)
  * Make `useSliceMembers` True by default and deprecate the option. (#667)
   * By default, Omni will create accounts and install SSH keys for members of your slice, 
     if you are using a CHAPI style framework / Clearinghouse 
     which allows defining slice members (as the GENI Clearinghouse does). 
   * This is not a change for Omni users who configured Omni using the `omni-configure` script,
     which already forced that setting to true.
   * The old `--useSliceMembers` option is deprecated and will be
     removed in a future release.
   * Added new option `--noSliceMembers` to over-ride that default and tell Omni
     to ignore any slice members defined at the Clearinghouse.
   * You may also set `useslicemembers=False` in the `omni` section of
     your `omni_config` to over-ride the `useSliceMembers` default of True.
  * Honor the `useslicemembers` and `ignoreconfigusers` options in the `omni_config` (#671)
  * Fix `get_member_email` e.g. from `listprojectmembers` for speaks-for. (#676)
  * Fix nickname cache updating when temp and home directories are on 
    different disks - use `shutil.move`. (#646)
  * Look for fallback `agg_nick_cache` in correct location (#662)
  * Use relative imports in `speaksfor_util` if possible. (#657)
  * Fix URL to URN lookups to better handle names that differ by a prefix. (#683)
  * Increase the sleep between busy SSL call retries from 15 to 20 seconds. (#697)
  * Rename `addAliases.sh` to `addAliases.command` for Mac install. (#647)
  * Add new section `omni_defaults` to the Omni config file. (#713)
   * This should set system defaults. Where these overlap in meaning with other 
     omni_config or commandline options, let those take precedence.
   * Allow these `omni_defaults` to be specified in the `agg_nick_cache`. These
     are read before those in the per-user omni config. If a default is set
     in the `agg_nick_cache`, that takes precedence over any value in 
     the user's `omni_config`: if a user should be able to over-ride the 
     default, use a different omni config setting (not in `omni_defaults`), or
     use a command line option.
   * Stitcher uses this for the SCS URL.
  * Allow FOAM/AL2S AMs to submit sliver URNs that are the slice URN with an ID 
    appended. 
   * This works around known bug http://groups.geni.net/geni/ticket/1294. (#719)
  * Work around malformed ION sliver URNs: (#722)
   * Allow submitting URNs that use the slice authority as the sliver authority.
   * If the sliver urn reported by sliverstatus is malformed, replace it
     with the proper URN as the manifest returns, so sliver_info reporting
     works without even deleting the existing entry.
   * See http://groups.geni.net/geni/ticket/1292
  * Quiet down some debug logs when printing SSH keys and when talking to CHAPI. (#727)

 * Stitcher
  * Stitcher can now process any multi aggregate bound request. Any request
    with multiple nodes bound to multiple aggregates can be handled directly by stitcher,
    with stitcher calling `createsliver` on each aggregate. Only bound requests
    can be handled though. (#670)
   * Combined manifest is now named: `<slicename>-manifest-rspec-multiam-combined.xml`
  * Added new option `--useSCSSugg` to always use VLAN tags picked
    by the SCS, not letting the AM pick. (#675)
   * Refactor the picking 'any' VLAN tag code into another method,
     and print the INFO message only once. (#705)
  * Add new option `--includehoponpath <hop> <path>` for requiring
    a particular hop only on a particular path, not all paths. (#654)
  * If you have multiple ExoGENI AMs in your request, you must submit
    the request to the ExoSM. Automatically do this. (#689)
  * If multiple aggregates claim to be the ExoSM (due to `--useExoSM` or the above
    work), then merge these together so we only call the ExoSM once. (#688)
   * When doing so, merge `dependsOn` and `isDependencyFor`. (#734)
  * If a link only includes aggregates whose name contains 'exogeni',
    then don't mark the RSpec as needing the SCS. We can use ExoGENI stitching.
    However, if you supply the new option `--noEGStitching` then call the
    SCS anyhow to try to use GENI stitching (which may cause stitcher to fail
    if the SCS does not know of a GENI stitching path between the aggregates).
    Mixing links between ExoGENI AMs and stitched links involving non-ExoGENI AMs 
    remains problematic therefore, as the SCS will fail if it can't find
    every path requested. (#692)
  * Help experimenters avoid links that unexpectedly expire, and avoid
    links that continue past the expiration of compute nodes. (#577)
   * Improved reporting of actual sliver expirations when the run is complete.
   * Set the desired sliver expiration in the request RSpec based on
     current (September, 2014) aggregate policies. InstaGENI and ION/MAX
     aggregates (at least) honor this request. In practice this means
     that many requests will all expire at the same time. 
   * Note that some Utah aggregates' policy limits new slivers to 5 days, so
     many circuits will all expire in 5 days. Renew your reservation if needed.
   * New aggregate types or new local aggregate policies will require changes
     to the code.
  * "`Insufficient rights`" error is fatal at SFA AMs. (#677)
  * "`Malformed arguments: *** verifygenicred`" is fatal at PG AMs.
    Perhaps the slice needs to be renewed? (#691)
  * "`Malformed rspec`" error is fatal at SFA AMs. (#693)
  * `Duplicate node`" is fatal at PG/IG (2 nodes same `client_id`). (#701)
  * Avoid requesting VLAN tag 'any' at OESS and DCN AMs. (#644)
  * Be sure to avoid requesting 'any' from AMs that do not support it. 
    Copy the `isOESS` attribute across SCS calls. (#681)
  * In `devmode`, keep going if request RSpec is of wrong schema. (#673)
  * Always allow a request RSpec of either PGv2 or GENIv3. (#673)
  * Use relative imports in `scs` if possible. (#658)
  * Loop over all links when adding `component_manager` and `property`
    elements, rather than exit on first. (#680)
  * If a DCN AM reports insufficent bandwidth in sliverstatus, fail. (#653)
  * Handle an OESS VLAN unavailable error. (#696)
  * Check the `-a` arguments for RSpecs bound to a single AM (as
    above, determined by `component_manager_id` on nodes). (#687)
   * Fill it in if missing.
   * Warn if it is more than one AM or differs from what the RSpec specifies.
  * Fix up combining manifests: (#612)
   * Fix bug in finding links to avoid adding stitching links as regular links.
   * Combine all top-level attributes so all namespaces are declared.
   * Handle odd namespace for `schemaLocation`. (#703)
   * Basic support for 2 rspecs with the same node client_id on different AMs. (#700)
   * Merge in any non node/link/stitching top level elements in the combined manifest. (#699)
  * Fix up detection of error codes, specifically when looking at
    `value` in return triple. (#702)
  * If a VLAN was unavailable and another AM picked the tag and full negotiation
    is required, for now fail to the SCS to handle it - even for user requested
    aggregates. (#708)
  * Catch errors XMLifying RSpecs - errors can happen from malformed requests. (#709)
   * When printing errors, print `nodeName` of the element, not `name`. (#723)
  * "`No stitching path`" is fatal at PG. (#710)
  * Avoid treating `value` as a string - it is usually an int. (#711)
  * Set SCS URL from the omni_config entry under `omni_defaults` named `scs_url`
    if present, but over-ride that with any commandline value for `--scsURL`.
    This allows changing the default SCS location without updating Omni. (#713)
  * "`such a short life for a sliver`" is fatal at PG. (#714)
  * "`Error encountered converting RSpec to NDL`" is fatal at EG. (#715)
  * "`Embedding workflow ERROR` is fatal at EG. (#716)
  * Fix copying attributes for later tries when the URN changed,
    like switching from an EG rack to the ExoSM. (#718)
   * This bug causes requesting VLAN `any` from EG AMs.
  * For OESS/AL2S AM: Force a call to `sliverstatus` after reservations,
    so slivers are reported to the Clearinghouse. Works around 
    known AL2S issue http://groups.geni.net/geni/ticket/1295. (#717)
  * Re-calculate ready aggregates when launcher catches an error. (#720)
  * ProtoGENI needs the available ranges to all exclude any failed tags
    at all hops at the AM or that face the AM. In particular when a DCN aggregate
    gives a VLAN PCE error. Work around this shortcoming. (#721)
  * Generic `Exception` from OESS is fatal. (#728)
  * If an upstream AM picked a tag that is unavailable locally: (#725)
   * Mark local unavailable tags as unavailable upstream.
   * Check all hops to make such corrections, and then retry at the SCS.
   * Exclude local unavailable tags from the upstream request range, bail to the SCS,
   * Before doing allocations, check hops that do not import VLANs for errors:
    * Range requested must exclude unavailable tags.
    * Hops that import from this hop must have their tags marked unavailable here, 
      and the tag range here must exclude tags marked unavailable there.
    * Bug fix in this logic to handle hops at AMs that don't support 'any'. (#732)
  * Fix regular expression for finding circuit IDs in sliver URNs to handle more variety.
  * Rework logic for when a hop that imports vlans means we cannot
    redo the request locally (#726)
   * Logic comparing the hop to failedHop was buggy, causing the code
     to try to handle locally cases that cannot be handled locally.
     (Like a VLAN unavailable at AL2S.)
   * Make sure the local hop's unavailable tags includes any failed tag.
   * Make sure the hop this imports from's unavailable tags includes the failed
     tag.
   * AL2S style failure where no specific hop failed and hops import is still a case we
     cannot redo locally.
    * The tag selected on such hops should be marked unavailable where we
      import from.
  * Handle new VLAN unavailable error message from OESS. (#729)
   * And properly parse it. (#737)
  * Handle malformed status from ION where 1 circuit failed but overall status is ready. (#731)
  * When editing down the available range, exit if the range is now empty. (#733)
  * Exit from launcher if 0 ready aggregates but not done - that's a bug. (#735)
  * Ensure `inProcess` is false when we retry. (#736)
  * Clarify some error messages: (#741)
   * `Topology too complex` means we need to go to the SCS to find a VLAN, but will retry.
   * ExoGENI `Embedding workflow ERROR` can mean no more VLAN tags. 
  * When reading an alternate URL using the agg_nick_cache, use the proper URL not the 
    version without the http/https prefix used for matching. (#740)
  * Exit if an EG AM is in maintenance (#742)

 * readyToLogin
  * Handle when omni switches AM API version number (#643)
  * Remove defunct code (#666)
  * Remove reliance on 'pg_manifest' field of !SliverStatus return.  Leave fallback code for now. (#665)
  * Replace `--noFallbackToStatusForPG` with `--fallbackToStatusForPG` with the opposite meaning (#393)
  * Handle the same client_ids at different aggregates (#669)
  * Handle errors from AMs getting the manifest using APIv3. (#707)
   * Better error detection.
   * Also, use cached !GetVersion information if available.

 * remote-execute
  * Allow `--host` to be specified multiple times (#668)

 * clear-passphrases
  * Use SFA libraries to remove passphrases, removing reliance on OpenSSL binary.
    Better error handling and cleaner log messages. 
    Use `oscript` for config file loading. (#664)

 * gcf
   * Return `geni-expires` from the AM API v2 AM. (#679)

gcf 2.6:
 * Omni
  * New function `removeslicemember <slice> <username>`: 
    Remove the user with the given username from the named slice. (#515)
  * Add functions `listprojects` to list your projects, and `listprojectmembers`
    to list the members of a project and their role in the project and
    email address. (#495)
  * Include `addMemberToSliceAndSlivers` in Windows and Mac binaries (#585)
  * Include `remote-execute` in Mac binaries (#601)
  * Record FOAM reservations at the clearinghouse when using the
    `chapi` framework, by using fake sliver URNs. (#574)
  * `listslicemembers` honors the `-o` option to save results to a
    file, and `--tostdout` to instead go to STDOUT. (#489)
  * `listslivers` honors the `-o` option to save results to a file,
    and `--tostdout` to instead go to STDOUT. (#488)
  * `get_ch_version`, `listaggregates`, `listslices`, `listmyslices`,
    `listkeys`, `listmykeys`, `listimages`, and `nicknames`
    honor the `-o` option to save results to a file,
    and `--tostdout` to instead go to STDOUT. (#371)
  * `listkeys` return is a list of structs of ('`public_key`',
    '`private_key`'), where `private_key` is omitted for most
    frameworks and most cases where not available. (#600)
  * Added `print_sliver_expirations` to print the expirations of your
    slivers at requested aggregates. Also print sliver expirations from
    `sliverstatus`, `listresources` and `createsliver` calls. (#465, #564, #571)
   * Added new utilities in `handler_utils` to extract sliver
     expiration from the manifest and sliverstatus.
  * Clean up console log messages. (#623)
  * Retry on AM busy message two more times, sleeping 15 seconds instead 
    of 10. (#624,#635)
  * Restore printing of non-standard options used in command summary. (#625)
  * Help specifies defaults for more options. (#626)
  * Mac install clears old `omni.py` and similar aliases (#556)
  * Fix `get_cert_keyid` to get the key id from the certificate (#573)
  * `renewslice` properly warns if your new expiration is not what you
    requested (#575)
  * rspec_util utility takes optional logger (#612)
  * Add support for talking to SA/MA that speak Federation API v2.
    To use the v2 APIs, add to your `omni_config`: `speakv2=true`. (#613)
  * Ensure manifest from `createsliver` is printed prettily.
    `getPrettyRSpec` takes a flag on whether it does pretty
    printing, default True. Do not do pretty printing on most
    Ads, and some manifests. Uses less memory. (#610)
  * Clean up error getting slice credential for unknown slice from
   `chapi` clearinghouses. (#538)
  * Clarify error messages in `delegateSliceCred`. (#619)
  * Harden update of `agg_nick_cache` to avoid replacing a good cache
    with one that was empty or incomplete on download. (#631)
  * Document creating an alias for `addMemberToSliceAndSlivers`
    in `INSTALL.txt`. (#632)
  * Avoid error doing `listprojects` when user has none. (#637)
  * More use of `os.path.join`, `os.sep`, `os.normpath` for Windows support (#639)
  * Ensure SFA libraries look for the temp dir in `TMP` as well as `TEMPDIR`, and try to create
    the directory if it doesn't exist. (#560)

 * stitcher
  * Where possible, request that the AM pick the VLAN tag,
    by requesting 'any'. Therefore, many fewer VLAN unavailable
    errors. This only works at AMs that are VLAN producers or
    per the SCS do not depend on other AMs. This does not currently work at
    ExoGENI or GRAM-based AMs. (#576,#604)
  * Put the list of AMs used by the stitched slice in `~/.gcf`, not
    the current directory. So you can be in a different directory later 
    to find it. (#462)
  * Added new option `--fileDir`. If provided, all stitcher files go in this directory,
    and not the `/tmp` and `~/.gcf` 
    and current working directory otherwise used. This prefix also modifies 
    the value from `--prefix`, so other output files are written to this directory. 
    Therefore 2 stitcher instances can run in parallel. (#588)
   * Be sure to manipulate directories as absolute paths, so '.' works. (#629)
   * Test to ensure fileDir is a writable directory. (#633)
  * Support GRE links (instead of or in addition to stitched links). (#562)
  * Clean up logging: console log messages are cleaner and fewer. 
    Stitcher produces a debug-level log file named `stitcher.log`
    suitable for use in reporting problems. (#450)
   * Ensure log config file is found when running from other directories. (#628)
   * When the logging.conf file cannot be read (e.g. in Windows and Mac
     binary archives), try `pkg_utils`. Else, read a default configuration
     from a python constant. (#641)
  * Remove the MTU bug as a known issue, since it is fixed. (#555)
  * On an `INSUFFICIENT_BANDWIDTH` error, try excluding this AM, and
    advise the user to try less bandwidth. (#579)
  * Fix handling of ProtoGENI error messages and codes to reflect new
    use of VLAN_UNAVAILABLE and other error codes. (#602)
  * Add support for stitching schema v2: change schema versions to
    make AM happy as needed, find VLAN tags in the openflowl2sc
    capabilityDescriptor OR the l2sc descriptor (not both). Also added
    new option `--savedSCSResults` for running from saved SCS
    results. (#578)
  * At run end, print sliver expiration times for each AM, and warn if there are
    differences across AMs. (#572)
  * Exit if any nodes are unbound in the request. (#614)
  * Pass the usual `verbosessl` option to create the SCS client,
    allowing verbose logging of SSL connections to the SCS. (#557)
  * New range to pick a tag from must be limited by the available
    tags on other hops on the same path if they don't translate.
    Avoid picking a tag on one hop and copying it to another
    where it is illegal. (#558)
  * Make "Adding aggregate option" messages debug level (#584)
  * At PG/IG, `Need node id for links` is fatal (#583)
  * Request from the SCS the merged paths workflow, although we
    do not use it, as this forces SCS to detect workflow loops. (#580)
  * Clearer error messages when there are no more VLANs for stitcher
    to try. (#561)
  * Global IDs are per DCN AM, so record them on the hop not the path,
    to avoid misleading warnings on paths that cross 2 DCN AMs (like
    MAX and ION). (#582)
  * Support producing integrated manifest RSpec when using a GRAM-based AM. (#605)
  * `no edge hop` message at ProtoGENI AMs is fatal. (#611)
  * `--noReservation` exits with code `0`. (#609)
  * `Error in building the dependency tree, probably not available
    vlan path` at EG means the VLAN is unavailable. (#606)
  * `Edge iface mismatch when stitching` is fatal at PG AMs. (#615)
  * Turn down some ExoGENI only harmless messages. (#321)
  * Honor `--tostdout`, `--prefix`, and `--outputfile` in
    controlling where expanded request RSpecs are written
    when using `--noReservation`. (#608)
  * Pause between calls to the SCS the full 600 seconds only if we tried
    a reservation at a DCN AM - not just if any AM in the topology is a DCN AM. (#351)
  * On `VLAN PCE` error from a DCN AM, if we had asked for 'any' from the endpoints,
    then re-request asking for a different tag. Note that this still fails
    due to an IG bug. (#622)
  * Exit if the request RSpec requires an aggregate for which the URL
    is unknown. (#630)
  * When reserving at a DCN AM, if the expiration is after the slice expiration
    (a bug - ggw#1258), renew at the AM back to the slice expiration. (#638)
  * More use of `os.path.join`, `os.sep`, `os.normpath` for Windows support (#639)
  * If CWD is not writable and `fileDir` isn't already set, set `fileDir` to
    a writable temporary directory to hold stitcher output. (#642)

 * omni-configure
  * Support iMinds PG instance, and fix error message on unsupported
    PG SA (#597)

 * readyToLogin
  * Handle malformed sliver status (#599) 
  * Be robust to malformed EG manifest missing 'state' attribute. (#636)

 * gcf
  * Support for `geni_extend_alap` option in renew on GCF AMv2 and AMv3 (#414)
  * Support for `geni_am_type` and `geni_am_code` in GCF AMv3 (#568)
  * Fix gcf-test to work with AM API v3 again. (#616)

 * acceptance
  * Use your GENI Clearinghouse and Portal account for acceptance testing, not pgeni.
    And use resources from utahddc, not the GPO PL nodes. (#617)
  * Document scripts `am_api_accept_scaling.py` and `am_api_accept_nagios.py`. (#618)

gcf 2.5.3:
 * omni-configure:
  * Clean up output and function of `omni-configure` (#436)
    * Made `omni-configure` easier to use in cases where you are
    recreating an omni_config.
      To reconfigure an existing config and overwrite any relevant
      files try:
        `omni-configure --replace-all`
    * Refactored code for easier maintenance
    * `omni-configure` now records files that it writes in a new
    section of the omni_config
    * New option `--clean` will delete many files generated by
    `omni-configure`
    * New option `--replace-all` will act as if the user answered
    "yes" when asked whether to replace an existing file with a
    new one
    * Look for a portal omni bundle file named `omni.bundle` first
    before looking for `omni-bundle.zip`

 * omni
  * Can now parse omni-configure sections of omni_config. (#436)

gcf 2.5.2:
 * Update the OpenSSL version used in the Windows package to 1.0.1g,
   avoiding the heartbleed vulnerability. (#594)
 * Update various packages in Windows and Mac binaries to be
   consistent versions. (#595)

gcf 2.5.1:
 * Update licenses file for Windows and Mac Omni packages (#552)

gcf 2.5:
 * Released Windows and Mac OS X packages of the Omni experimenter
   utilities. (Developer gcf components are not included.)
 * Omni adds the ability to contact clearinghouses that speak the
   Uniform Federation API using framework type `chapi`
 * When using the new `chapi` framework allow a `--useSliceAggregates`
   option to specify that the aggregate action should be taken at all
   aggregates at which you have resources in this slice. (#507)
 * Added new options to allow installing SSH keys of all slice members
   when using the new `chapi` framework. (#491, #278)
 * Refactored the source code to make it easier to import Omni in
   other tools. Look in `src/gcf` for directories that were
   previously directly under `src`. (#388) Thanks to Nick Bastin.
 * Added utilities for creating and processing 'Speaks For'
   credentials (which Omni can pass along to aggregates and to Uniform
   Federation API clearinghouses).
 * Timeout Omni calls to servers after 6 minutes (controlled by `--ssltimeout`)
 * Stitcher adds an option to force use of the ExoSM for EG resources.
 * Stitcher saves the manifest RSpec to a file by default.
 * Stitcher fills in capacity on your links where it is missing
   (amount is configurable)
 * Stitcher adds the ability to query the Stitching Service for a list of
   stitchable aggregates.

 * omni
  - Add a new framework type `chapi` for talking the Uniform Federation API 
    (http://groups.geni.net/geni/wiki/UniformClearinghouseAPI)
    to compliant clearinghouses (e.g. GENI Clearinghouse). (#345, #440)
   - See `omni_config.sample` for config options required
   - To upgrade a `pgch` config for `ch.geni.net` to a `chapi` config:
    - Change `type = pgch` to `type = chapi`
    - Change `ch = https://ch.geni.net...` to:
{{{
ch=https://ch.geni.net:8444/CH
ma=https://ch.geni.net/MA
sa=https://ch.geni.net/SA
}}}
   Included in this change:
   - When creating or renewing or deleting slivers, tell the Slice Authority.
     This allows the SA to know (non-authoritatively) where your slice
     has resources. (#439)
   - New function `listslivers <slice>`: lists the slivers reported to 
     the slice authority in the given slice, by aggregate (with
     the sliver expirations). Note that this information is not
     authoritative - contact the aggregates if you want to be sure
     not to miss any reservations.
   - New function `listslicemembers <slice>`: lists the members of
     the given slice, with their email and registered SSH public
     keys (if any) and role in the slice. (#421, #431, #278)
   - New function `addslicemember <slice> <username> [optional: role]`:
     Adds the user with the given username to the named slice,
     with the given role (or `MEMBER` by default). Note this
     does not change what SSH keys are installed on any existing
     slivers. (#422, #513)
  - Support `geni_extend_alap` with new `--alap` option, allowing you to
    request that slivers be renewed as long as possible, if your
    requested time is not permitted by local AM policy. (#415)
  - When using the new `chapi` framework allow a `--useSliceAggregates`
    option to specify that the aggregate action should be taken at all
    aggregates at which you have resources in this slice. (#507)
   - Any `-a` aggregates are extra. 
   - At other frameworks, this is ignored.
   - This option is ignored for commands like `createsliver`,
   `allocate`, `provision`, and `getversion`.
  - Added new option `--noExtraCHCalls` to disable calls to the
    clearinghouse to report slivers, query for slivers, or query
    a list of aggregates; explicit CH calls and retrieving credentials
    is not effected. (#514)
  - Added new options controlling what SSH keys are installed on
    compute resources. Default behavior is unchanged. These options
    control what users are created and SSH keys installed in new
    slivers from `createsliver` or `provision`, or when you update
    the installed users and keys using 
    `performoperationalaction <slice> geni_update_users`.
    If you supply the new option `--useSliceMembers` and your
    clearinghouse supports listing slice members (i.e. the new `chapi`
    type), then Omni will fetch the members of your slice from the
    clearinghouse and their public SSH keys, and send those to the
    aggregate to install on new compute resources. (#278, #441)
    By default, Omni will ''also'' read the users and SSH keys
    configured in your `omni_config` as usual, ''adding'' those users
    and keys to the set downloaded from the clearinghouse, if any.
    You can skip reading the `omni_config` keys by supplying the new option
    `--ignoreConfigUsers`.
    As before, `performoperationalaction` allows you to specify a file
    containing options with the `--optionsfile` option. If that file
    specifies the `geni_users` option, then that is the only set of
    users and keys that is supplied with `performoperationalaction`.
    However, if you do not supply the `geni_users` option from a file,
    Omni uses the same logic as for `createsliver`, optionally
    querying your clearinghouse for slice members, and by default 
    reading users and keys configured in your `omni_config`. (#491)
  - If set, `GENI_FRAMEWORK` environment variable is the default for
    the `--framework` option (#315). Thanks to Nick Bastin.
  - If set, `GENI_USERCRED` and `GENI_SLICECRED` environment variables
    set the default path to your saved user and slice credentials
    (#434) Thanks to Nick Bastin.
  - Handle `~` in `usercredfile` and `slicecredfile` (#455) Thanks to
    Nick Bastin.
  - Support querying for other users' SSH keys where the CH supports it (#472)
  - Allow nicknames or URLs in the aggregates list in `omni_config` (#476)
  - Allow `PerformOperationalAction` on v2 AMs (#412)
  - Renew Slice returns actual new expiration (checks the SA, not just
    assuming success means you got what you asked for) (#428, #447)
  - Add a 360 second timeout on AM and CH calls. Option `--ssltimeout`
    allows changing this. (#407)
   - If Omni hangs talking to a server you believe is up, try
     specifying `--ssltimeout 0` to disable the timeout. Some servers
     cannot handle the timeout request. (See ticket #506)
   - Note this timeout does not work on old versions of python2.6 due
     to a known python bug: http://bugs.python.org/issue5103
  - Speed up `listaggregates` in `pgch` framework (don't test AM API
    compliance) (#482)
  - Refactored the source code to make it easier to import Omni in
    other tools. Look in `src/gcf` for directories that were
    previously directly under `src`. (#388) Thanks to Nick Bastin.
   - Your Omni based tool no longer needs to include any of the top
     level scripts that Omni/GCF includes, nor to provide the existing
     Omni `main`.
   - Most of the code in `omni.py` has now been moved to
     `gcf/oscript.py`
   - To update your script that uses omni as a library:
    - Change `import omni` to `import gcf.oscript as omni`
  - Avoid sending options to `getversion` if there are none, to support querying v1 AMs (#375)
  - Fix passing speaksfor and other options to `createsliver`, `renewsliver` (#377)
  - `renewslice` when given a slice credential replaces the saved 
    slice credential in place, rather than in a new filename. (#386)
  - Create any directories needed in the path to the `agg_nick_cache` (#383)
  - If using `--AggNickCacheName` and can't read/write to the specified
    file, omni should fall back to reading `agg_nick_cache.base` (#384)
  - Look up AM URN by URL in the defined aggregate nicknames (#404)
  - Support named timezones when renewing, etc (#503)
  - Eliminated a repetitive log message (#384, #385)
  - Fix bug in APIv3 calling status with slivers with different
    expiration times (#408)
  - Fit Omni result summaries in 80 character wide terminals (#409)
  - `ForceUseAggNickCache` avoids fetching new cache even if the agg
    nick cache is old (#391)
  - SFA slice and user records changed: keys and slices moved (#429)
  - Fix bug in handling errors in `listimages` and `deleteimage` (#437)
  - Support unicode urns (#448)
  - Return any error message from a CH on `getusercred` (#452)
  - Return error on SA error in `listslices` (#456)
  - Omni `cred_util.py` uses an omni logger (#460)
  - URN testing requires 4 `+` separated pieces (#483)
  - Log at debug when downloading the aggregate nickname cache fails (#485)
  - `chapi` framework looks up the MA and SA at the clearinghouse,
    though you can configure where they run. (#490)
  - Warn when acting at all AMs in the clearinghouse - slow (#461)
  - Speaks for option that Omni passes to aggregates has been renamed
    `geni_speaking_for` (#466)
  - Show the AM nickname instead of URL in output (#424, #504)
  - Properly parse the verbose config option and let the commandline
    `--verbosessl` over-ride it talking to clearinghouses. (#509)
  - Ensure `geni_version` on credential structs is a string.
    Fix bug in `get_cred_type` and correct for a chapi bug. (#516)
  - Notice invalid slice and member names earlier and suppress ugly
    tracebacks on most `chapi` framework errors. (#517)
  - Support AM API draft proposal O1 and allow '.' and '_' in sliver
    names, and do not complain or stop needlessly on illegal sliver
    names. (#518)
  - Catch parse errors when determining credential type (#521)
  - Using `chapi` framework, expired slice expirations are printed (#523)
  - When doing `renewsliver --alap`, if the real expiration is not in
    the `output` slot, call `sliverstatus` to get it. (#527)
  - Bail early from `createsliver` or `createimage` if the user
    didn't specify exactly one aggregate. (#395)
  - Update copyrights to 2014 (#463, #426)
  - Handle non string rspec when printing RSpec (#445)
  - Allow `--optionsfile` with `createimage`, `deleteimage`, and
    `listimages`. (#532)
  - Allow underscore in generated clean filenames (#533)
  - Handle `createslice` errors at the GENI Clearinghouse that might
    be due to having the wrong case, now the project and slice names 
    are case sensitive. (#535)
  - Trim trailing newlines before installing SSH keys (#537)
  - Explicitly import framework files in `oscript.py` to support
    Windows and Mac binaries. (#542)
  - Fix wording and licenses for Windows and Mac binaries (#541)
 
 * stitcher
  - Completely parse workflows 3+ hops deep (#432)
  - Retry if SFA AM gives error indicating a new project (#433)
  - scs.py supports monitoring style invocation. Invoke scs.py directly. 
    `--monitoring` suppresses some output, and `--scs_url` changes the SCS URL.
    Return 0 if SCS is up, 1 on error. (#394)
  - Fix call to delete reservation at an EG AM on allocate error (#406)
  - Handle empty range of VLANs in VLANRange (#471)
  - Report per sliver errors at DCN AMs (#481)
  - Fix circular imports in `RSpecParser` and `objects` (#459)
  - Add option `--useExoSM` to force use of the ExoSM for EG racks,
    where possible. Use this if you are reserving bare metal nodes. (#496)
  - Change filenames to not use bad characters to support Windows (#497)
  - `Could not verify topo` is fatal at PG AMs (#470)
  - `Hostname > 63 characters` is fatal at PG AMs (#475)
  - `Inconsistent ifacemap` is fatal at PG AMs (#477)
  - `Duplicate link` is fatal at PG AMs (#479)
  - `Must delete existing` is fatal at PG AMs (#438)
  - Ensure we have an error message when a DCN reservation failed to
    become ready and we have no circuitIDs. (#480)
  - Save the result manifest RSpec to a file always (not to log)
    unless the user specified `--tostdout` explicitly (#498)
  - Show the AM nickname in addition to URL in output (#424)
  - Suppress some useless log messages (#499)
  - New option to the SCS main `--listaggregates` to list the
    aggregates known to the SCS. (#501)
  - Treat another PG error message as meaning the VLAN is
    unavailable. (#285)
  - `CreateSliver: Existing record` is fatal at DCN aggregates (#438)
  - Note known issues in README-stitching (#469)
  - Added option `--defaultCapacity` to specify the default capacity
    to fill in on stitchable links that do not specify a capacity.
    At some aggregates, you must explicitly specify a capacity for
    stitching to work. Stitcher now ensures that all your stitchable
    links have an explicit capacity. (#464)
   - Works around issues http://groups.geni.net/geni/ticket/1039 and 
     http://groups.geni.net/geni/ticket/1101
  - Only add fake interface to a link for `--fixedEndpoint` option if
    there is only 1 interface on the link. (#392)
  - New option `--noReservation` to just get the expanded request
    RSpec, and not actually talk to the aggregates. (#505)
  - Be robust to SCS workflow having a fake all_paths path (#511)
  - When adding a fake node, only do so if there are only interfaces
    from a single AM - multiple interfaces at one AM counts as needing
    the fake one. Similarly, when adding capacity on property elements,
    set the destination based on an interface at a different aggregate. (#512)
  - Stop changing AM URL based on getversion Ad (breaks if AM lists wrong
    URL, as was happening). (#528)
  - Error from DCN AM is fatal: 'Login base must be specified'. (#529)
  - Avoid duplicating ExoSM in list of AMs when using `--useExoSM` (#530)
  - Major rewrite of code to handle an unavailable VLAN tag (#486)
   - Do not allow picking a tag already picked by same interface
     on a different path
   - Complain and bail if we run out of tags to pick from
   - Distinguish between tags that are available and tags to pick from
   - Cleaner error messages
   - For PG AMs (if we can tell), avoid using the same tag anywhere at
     the AM (except on the same path). (#355)
  - Allow underscore in project names to generate different saved slice
    credential files, so 2 slices aren't confused. (#533)
  - A `Malformed keys` error is fatal, so stop. (#537)
  - "Signer certificate does not have a URL" is a fatal error. (#539)
  - Clarify error logs to be clear if it was a VLAN unavailable error,
    aggregate error, or stitcher error, and if there is something
    specific the experimenter should do to fix it. (#540)
  - Internal API errors at DCN AMs are fatal (#546)
  - Avoid DCN AMs as the basis for the combined manifest,
    to avoid namespace problems in DCN manifests. (#549)
  - Try to handle a failed status that means vlan unavail in OSCARS (#547)

 * gcf
  - AM API v2 GCF AM now has a local policy limiting renewals to
    MAXLEASE days, set to 365. If `geni_extend_alap` is supplied, then
    renew any slivers as long as possible, reporting the new expiration. (#414)
  - Ensure that manifests include `client_id`, `component_id`,
    `component_manager_id`, and `sliver_id`. Also ensure that the sliver
    IDs are consistent with `sliverstatus` and between calls. Also clean
    up manifest formatting. (#484)
  - AM API v3 GCF AM must respect the `gcf_config` name of the AM authority (#487)
  - Add support for ABAC speaks for credentials to libraries,
    aggregates (#413)
  - Support named timezones when renewing, etc (#503)

 * acceptance tests
  - `get_ch_version` should return an `int` for `api`, not a `float` (#449)
 
 * omni-configure
  - Added Kentucky as a CH/SA authority (#453)
  - Add support for speaking the common Clearinghouse API (CH API) to
    the GENI Clearinghouse/Portal.  Use `--not-use-chapi` to get the old behavior. (#519)

 * readyToLogin.py
  - Add support for v2 GRAM (#444)
  - Fix error with called immediately after `createsliver` (#399)
  - Make work with `--useSliceAggregates` (#534)
  - Avoid errors when reservations include SFA AMs with no nodes. (#536)

 * Added new script `examples/addMemberToSliceAndSlivers` (#508)
  - Given a slice and a username, add the user to the slice and then
    add their Clearinghouse registered SSH keys to all existing slivers.

gcf 2.4.2:
 v2.4.2 contains changes to support running omni on Windows.
 * omni
  - On Windows, fix bug in construction of urls from
    `default_rspec_location` (#401)
 * readyToLogin.py
  - Better handle whitespaces between users' keys specified in the
    omni_config (#396)
 * omni-configure.py
  - Remove dependences on outside call to `ssh-keygen` (#400)
  - Set the default location of the `omni-bundle.zip` specified with the
    `-z` option on Windows XP (#402)
  - Fix bug that caused `.gcf` directory to not get created on Windows
    (#403)
 * acceptance tests
  - Use crossplatform `getpass` module instead of UNIX-only `pwd`
    modules in omni_unittest.py (#397)

gcf 2.4.1:
 * Modify readyToLogin.py to work with new login info in InstaGENI
   manifests (#389)

gcf 2.4:
 * omni
  - Add nicknames for RSpecs; includes ability to specify a default
  location. See the sample omni_config for details. (#265,#360,#361)
  - Make `allocate` accept rspecs loaded from a url (#287)
  - New command `nicknames` lists the known aggregate and rspec nicknames (#146)
  - Split aggregate nicknames into a separate file from `omni_config`. (#352)
    Omni periodically downloads a config file of standard aggregate
    nicknames so you don't have to define these, and can get such
    nicknames as soon as new aggregates are available.
  - New option `--speaksfor` to specify a user urn for the speaks for option. (#339) 
    See http://groups.geni.net/geni/wiki/GAPI_AM_API_DRAFT#ChangeSetP:SupportproxyclientsthatSpeakForanexperimenter
  - New option `--cred` to specify a file containing a credential to
  send to any call that takes a list of credentials. Supply this
  argument as many times as desired. (#46)
  - New option `--optionsfile` takes the name of a JSON format file
  listing additional named options to supply to calls that take
  options. (#327)
  Sample options file content:
{{{
{
 "option_name_1": "value",
 "option_name_2": {"complicated_dict" : 37},
 "option_name_3": 67
}
}}}
  - Log messages: include timestamp, make clearer (#296)
  - Renew to now or past raises an exception (#337)
  - Re-organize Omni help message for readability (#350)
  - When renewing a slice using a saved slice credential, save the new
  slice credential and avoid printing the old slice expiration (#314)
  - Clean up logs and error messages when an aggregate is unreachable. Clients are cached 
   for a given Omni invocation. `CreateSliver` now gets its aggregate similar to other methods. (#275,#311)
  - Add Utah DDC rack (#347)
  - Refactor chhandler credential saving methods into `handler_utils.py` (#309)
  - Explicitly import framework files to support packaging (#322)
  - Ignore unicode vs string in comparing AM URNs (#333)
  - Document omni command line options (#329)
  - Fix parsing of cache ages (#362)
  - Check for 0 sliver expirations in parsing `Provision` results (#364)
  - Allow scripts to use the omni `parse_args` with a supplied parser 
    (one that the script modified from the omni base). (#368)

 * gcf
  - Add timestamps to pgch logs (#297)
  - Make ch optionally multi-threaded, default True (#313,#359)
  - Credential verifier logs when a credential is unparseable but
    moves on to try others (#46)

 * stitcher
  - Add 2 new options to change sleep between sliverstatus calls at
    ION AMs and reservation attempts (#299)
  - Support EG AM Manifests where hop IDs are changed and only some
    hops are included, and vlanRangeAvailable is not trustworthy (#317)
  - Add new `--fixedEndpoint` option for use when link ends at a
    switch, so AMs are happy. (#336)
  - Add new `--noExoSM` option to try to force using local rack VMs
  - Save the slice credential to a file when we check it is valid, if
    it didn't already come from a file. (#309, #331)
  - Delete old getversion files (#307)
  - Retry DCN (ION) reservations at most 3 times locally, not 10 (#332)
  - Find missing AM URLs from `omni_config` nicknames or CH if possible (#319)
  - Stop adding expires attribute on request rspecs (#344)
  - Support SCS !GetVersion for testing (#295)
  - Pause longer before retrying ION circuits (#298, #299)
  - A Link with 2 identical AMs really has only 1 AM, so use Omni (#300)
  - Give up on fatal mapper errors from ProtoGENI based AMs (#301)
  - Sleep between runs after re-calling SCS, in case the sleep isn't
    needed. (#305)
  - Quiet down errors merging ExoGENI manifest RSpecs (#321)
  - Be a little more careful when merging hops in the combined manifest RSpec (#323)
  - Be sure to re-enable logging when an omni call raises an exception
    (#335)
  - Support multiple circuits when parsing sliverstatus at DCN AMs
    (#292)
  - PG AMs now report the failed path/tag - use that to ID the failed
    hop (#354)
  - Be sure to use distinct tags when 2 paths go across the same
    hop. Generally clean up code to pick a new VLAN tag locally (#353)
  - Fix up use of minidom Document (#358)
  - Bail out more completely if a transit aggregate has a fatal error (#365)
  - Be sure `--noExoSM` option is honored: load the AM nickname cache, 
    and make sure we do all the usual omni option post processing. (#367)
 
 * omni-configure.py
  - Add support for rspec nicknames and default rspec locations (#326)

 * readyToLogin
  - When _using_ the `--no-keys` option, don't check whether the user has
    any private ssh keys to use logging into nodes (#341)
  - When _not_ using the `--no-keys` option, print a helpful error message
    when you bail due to a lack of having any private SSH keys to use
    logging into nodes (#342)
  - Fix bug if call `readyToLogin` against multiple AMs where not all of
    them have resources allocated to the indicated slice (#330)
  - Fix bug when `readyToLogin.py` reports ready when some node has failed (#343)
  - Add support for ExoGENI multi-user slices to readyToLogin.py (#366)

 * remote-execute
  - Fixed bug handling multi-user slices (#349)

 * expirationofmyslices
  - Allow calling without a username (#370)

 * acceptance tests
  - Added test for `get_ch_version` (#316)
  - `test_getusercred_nagios()` downloads a user credential and
    validates its format for use with monitoring (#338)
  - Added `am_api_accept_scaling.py` which contains a scaling test (#324)
  - Don't try to renew a slice shorter (#363)

gcf 2.3.2:
 * omni
  - Make framework_pgch not require a project if slice URN is given (#293)
  - Stop common errors in framework_pgch.py from throwing a stacktrace (#306)
 * clear-passphrases.py
  - fix bug when omni_config is in certain directories (#304)

gcf 2.3.1:
 * Added a new script to do GENI VLAN stitching: stitcher.py
 See README-stitching.txt
 This script uses the GENI stitching service to expand a request RSpec
 to allow you reserve VLANs that cross between GENI aggregates. 
 `createsliver` or `allocate` commands with an RSpec that requires
 stitching will be processed by the stitcher code. All other calls
 will be passed directly to Omni.
 All calls are APIv2 (hard-coded) currently. The input request RSpec
 does ''not'' need a stitching extension, but should be a single RSpec
 for all resources in all aggregates that you want stitched together
 in the slice. To create a request that needs stitching, include at
 least 1 <link> elements with more than 1 different
 <component_manager> elements.
 (Ticket #250)
 * Update READMEs to match changes to gcf wiki (#272)
 * Update copyright notices

 * omni
  - Ticket #240: don't print ProtoGENI log URL in result summary on
    success
  - Ticket #242: Be robust to malformed geni_api_versions
  - Refactor file saving utilities out of amhandler and into handler_utils (ticket #248)
  - getversion not caching from PG because the log url looks like an
    error (ticket #249)
  - Busy results from XMLRPC calls missed: is_busy_result looking for
    geni_code in wrong spot (ticket #247)
  - Ensure RSpec test code can call rspeclint (ticket #246)
  - Ticket #245: Return slice URNs from listmyslices in all cases
  - Ticket #226: Look for python in environment in scripts in a more
    friendly way
  - Update sample omni_config (ticket #258)
  - Added `listslices` alias for `listmyslices`, and made username
    argument optional (defaults to your username). (ticket #256)
  - Log ProtoGENI log URL on clearinghouse errors (ticket #251)
  - Added new `get_ch_version` method for querying the the configured
  clearinghouse for its version, if supported. And add support to the
  GENI Clearinghouse interface. (ticket #270)
  - Various minor code cleanup changes
  - Add 3 more known InstaGENI racks to the `omni_config` nicknames
    (ticket #258)
  - Fix pgch handling of new `authority` field for GENI Portal
  accounts, for both slices and users (ticket #279)
  - Make the GENI Clearinghouse framework say 'GENI Clearinghouse', and
  not 'PG' (ticket #281)
  - Add `authority` field to `pgch` framework. Omni users with a 'GENI
  Clearinghouse' account should re download an Omni bundle from the
  Portal and re-run omni-configure, or manually add a line setting
  `authority = panther` (or `ch.geni.net` after June 5). (#268)

 * omni-configure.py
  - Handle local private key in omni-configure for portal accounts (#267)
  - Make `omni-configure.py` handle an `authority` field for framework `pgch` (#269)
  - Make omni-configure.py default to portal accounts ('-f portal') (#271)
  - Modify omni-configure not to use the same filenames for different CHs (#273)
  - Remove typos from omni-configure.py -h (#282)
  - If your SSH private key is not the same as your SSL private key, generate one for use with some tools (#283)
  - Modify the '-e' parameter to take a folder and not a file (#289)
  - Fix: omni-configure overwrites omni_config when told not to (#290)

 * clear-passphrases.py
  - Modified the script so that it works with the private key for the
    SSL cert if not part of the SSL cert file. (#280)
    Detailed modifications are:
      - replaced option -p with -k to specify a path for the private
        key that corresponds to the SSL cert
      - replaced option -k with -e to specify the path for the private
        SSH key
      - added option -c to specify an omni_config file.
      - by default the script works with an omni_config file where it
        parses the selected framework and users and finds the key for the SSL
        cert and of the private SSH keys that are available on the system and
        removes the passphrases
      - if no options are specified it tries to find a default
        omni_config the order is the same as in omni.py
      - you can either run the script with an omni_config file or with
        the -k or -e options. If both -c and -k or -e options are
        specified, -c takes precedence. If -k or -e are specified
        without the -c, then those keys are decrypted, but the default
        omni_config is not looked at.

 * readyToLogin.py
  - Make readyToLogin.py take a --no-keys option to support multiple members in a slice (#276)
  - Fix handling of no-keys option and calling from remote-execute script (#291)

 * acceptance tests
  - Increased the default time to sleep between AM API calls to 30
    seconds, which appears to work more consistently.
  - Suppress some verbose command output by sending results to files.
  - Use the getversion cache when not testing getversion (#236)
  - Update sample omni_config (ticket #258)

 * gcf
  - Restore missing gcf-ch options for specifying credential lifetimes.
  - gcf-pgch takes a new `--use-gpo-ch` option to force using the
    remote GPO Clearinghouse (ticket #255)
  - gcf-test supplies proper namespaces in request RSpecs (ticket #254)
  - pgch tests slice authority and project name for errors (ticket #243)
  - cred_util `CredentialVerifier` does not raise XMLRPC faults (ticket #120)
  - Fix handling of renew sliver error in pgch (ticket #277)

gcf 2.2.1:
 * omni:
  - omni-configure: Added support for automatic configuration of omni
    for portal credentials. (ticket #252)

gcf 2.2:
 * GENI-in-a-Box code is now included, though it is not runnable from
 this source distribution. To learn more, see
 http://groups.geni.net/geni/wiki/GENI-in-a-Box (ticket #215)
 * Updated SFA library files to tag 2.1-17

 * omni
  - If an aggregate does not speak the requested Ad RSpec version and
  the user is just using the default and the aggregate either speaks
  only 1 RSpec format or specified a default Ad format, then use that
  (ticket #212)
  - If all requested aggregates (or most) speak a different AM API
  version than requested, switch to that. Note that API version
  changes are for the entire Omni invocation, not per
  aggregate. Do not change in dev mode, or if the user explicitly
  specified this API version. (ticket #213)
  - Add new options to set log level: `--error`, `--warn`,
  `--info`. This allows scripts using Omni to suppress output. Note
  that at WARN and ERROR levels, command results (like the manifest
  RSpec) are not printed: use `-o`. If multiple log levels are
  specified, the more verbose log level is used. (tickets #209,#223)
  - If an aggregate does not speak the requested Ad RSpec version,
  print a more helpful message. (ticket #211)
  - Added support for the ProtoGENI / InstaGENI 'createimage' method to
  snapshot your disk. This is only minimally supported by
  ProtoGENI. On success, you should see the URN and URL for the new
  image, and later an email will tell you the image is ready, and the image file will be
  available under `/proj/<project>/images/<imagename>.ndz` on the node
  which was associated with the sliver urn used with the Omni command. See
  http://www.protogeni.net/trac/protogeni/wiki/ImageHowTo (ticket #186)
  - Ticket #232: Implemented ProtoGENI/InstaGENI !DeleteImage: supply
  the URN of your image to delete it.
  - Support ProtoGENI/InstaGENI `ListImages`: list the disk images
  created by the given user, or by you if no name given. (ticket #239)
  - Ticket #237: Print PG error log URL if available
  - Ticket #238: Print the PG log URL in INFO logs on success, in
  result summary on error
  - Support GCF CH `list_my_slices` in the Omni `listmyslices` command (ticket #214)
  - Add a 'gib' framework for geni-in-a-box to talk to the pgch clearinghouse
  - Provision now supplies the `geni_rspec_version` option, to specify
  the manifest format to use. (ticket #216)
  - All keys in omni_config are stored lowercase - including aggregate
  nicknames. This means nicknames are case insensitive, and must be
  looked up that way. (ticket # 218)
  - Print error if certificate or key file is empty (ticket #210)
  - Change ProtoGENI Utah, GPO and Kentucky URLs to use port 12369 (ticket #227)
  - Avoid exception if no live AMs are found (ticket #221)
  - readyToLogin.py saves loginInfo and ssh config in files if '-o' option is
  present. It will also use the '--prefix' option for adding a prefix in the
  default filenames (logininfo.txt, sshconfig.txt). By default it will overwrite
  files; use --do-not-overwrite options to avoid this. (ticket #172)
  - readyToLogin.py will set the loglevel of omni to WARN to avoid noisy output,
  use --debug, --info to override (ticket #209)
  - readyToLogin.py handles correctly changes in AM URLs (ticket #206)
  - new remote-execute.py script that enables the user to execute commands in
  his/her GENI hosts from any host using ssh (ticket #224)

 * gcf
  - Add new `list_my_slices` CH command for use from the Omni `listmyslices` command (ticket #214)
  - Add pgch: gcf CH with a ProtoGENI style CH API
  - gcf-am v3: Require `geni_rspec_version` option to `Provision` (ticket #216)
  - Print error if certificate or key file is empty (ticket #210)
  - APIv3 gcf-am Describe now correctly returns an empty manifest for
    an unknown slice (ticket #222)

 * AM API Acceptance Tests
  - Allow an empty return or error from some v3 methods, when slice has
    nothing locally (ticket #220)
  - Added tests for use in monitoring with nagios.  Test `CreateSliver` and `SliverStatus` in
  v2 and v3 (ticket #225).
  - Change ProtoGENI Utah, GPO and Kentucky URLs to use port 12369 (ticket #227)
  - Truncate milliseconds off times used in acceptance tests.  When checking if two times 
  are equal, only check that they are within a second of each other.  (ticket #231)
  - Allow v1 aggregates to return None in cases of failure.  This fixes a bug introduced 
  in gcf-2.0. (ticket #229)
  - Check for type for optional `geni_allocate` and `geni_single_allocation` fields in return 
  from AM API v3 version of `GetVersion`. (#233)
  - Improve checking of sliver expiration time (#234)

gcf 2.1:
 * omni
  - Fix ugly error on createslice error (ticket #192)
  - Fix ugly error on unexpected result format in sample myscript
  (ticket #193)
  - `CreateSliver` now accepts an RSpec in JSON format
  - Clean some output messages (`ListResources`, whether omni lists
  the getversion cache name option, a WARN on v2 getversion at a v1
  AM, etc)
  - Clean generated filenames from a protogeni AM (ticket #196)
  - Report PG error log URN on errors, if available (ticket #198)
  - On API version mismatch, report that error in the run summary
  (ticket #200)
  - Remove extra \n's in rspec output (ticket #202)
  - When we switch AM URLs, be sure result is hashed by correct URL
  (ticket #205)
  - Put overall sliver status in the result summary (ticket #197)
  - RSpec can now be a URL instead of a filename (ticket #189)
  - Strip more useless info from generated filenames
  - Bug fixes, log message cleanup

 * gcf
  - gen-certs: Include UUID in generated certs, per AM API v3
  - gen-certs: Check that user URN is valid per AM API v3
  - gcf-ch: Check that slice URN is valid per AM API v3
  - am2: Wrap all API calls in a try/catch and return proper API error results
  - ch_interface: Sign outgoing messages
  - Do not check /etc for gcf_config

 * AM API acceptance tests
  - Add `--skip-renew` option to skip all `Renew` and `RenewSliver` tests
  - acceptance.log now includes a message of what test is starting, to
  help indicate which logs correspond to any test failures. (ticket #204)

gcf 2.0:
 This is a major release. It includes:
 - AM API version 2 is the default. Include the -V option to use AM
 API v1 aggregates (like FOAM)
 - AM API version 3 is supported by all tools
 - Omnispecs are no longer supported in Omni.
 - Added a `--outputfile` option letting you specify the name of the
 file Omni saves results in.
 - Multiple aggregates can be specified on the Omni commandline using
 multiple `-a` options.
 - Lots of code cleanup and bug fixes.

== Changes in gcf 2.0 ==

 * omni
  - Make AM API default to version 2, and RSpecs default to GENI 3 (in
  Omni, gcf-am, gcf-test). To talk to an AM API v1 aggregate
  (e.g. FOAM), you must supply an option: `-V1`. (ticket #173)
  AM API v2+ aggregates require that you specify the RSpec format you
  want, when using `ListResources`. Omni now specifies the RSpec format
  GENI 3 by default: you can always request a different format, if the
  AM supports it. (ticket #90, #141)

  - Omni no longer supports the deprecated 'omnispecs' RSpec
    format. Use GENI v3 format RSpecs. (ticket #97)
  - Added AM API v3 support (ticket #174)
   - Each API method is a separate Omni command
   - `performoperationalaction` has a synonym: `poa`
   - Omni does not parse Ad RSpecs to reason about valid operational
     states or actions
   - `CreateSliver` and other AM API v1&2 methods work only for AMs
     speaking those versions of the AM API.
   - Added new options `--best-effort`, `--sliver-urn` (`-u`) and `--end-time` to
     support passing `geni_best_effort`, individual sliver URNs to act on,
     and `geni_end_time` respectively
   - Support credential structs: Framework classes are responsible for
     tagging credentials with the appropriate type and version. Internally,
     Omni deals with credentials as opaque blobs, except for a few helper
     routines. Credential saving and loading method write to `.xml` or `.json`
     files appropriately, and infer and correct loaded credentials as
     needed.
   - v3 method returns, which are all structs, are saved to `.json`
     files. This means manifest RSpecs (as returned by Describe, Allocate,
     Provision) are one entry in a larger `.json` file. Note that Allocate
     can take a `.json` file as input, and it will extract the request RSpec
     if needed.
   - AM API v3+ Omni methods all return the full code/value/output struct for use
     by scripts (ticket #183)
   - Omni checks v3 return structs, looking for missing slivers, slivers
     reporting errors, and checking sliver expirations.
  - Omni tries to correct the API version you specify: If you ask for V2
    but are talking to a V3 AM, it tries to reconnect to a V2 URL if the
    AM advertises it. (ticket #91, #141, #164)
  - Added a new option `--outputfile`: With `-o`, this means save command results to
    the given file name. Without this, Omni builds its own filename (as
    before). Include `%a` in specified filename and Omni interpolates an AM
    name. `%s` means insert the slice name. (ticket #175)
  - `getslicecred` and `getusercred` are more consistent in how the result
    is printed, logged, or saved. These methods now honor `-o`, `-p`, and `--stdout` options.
    `getusercred` honors the `--usercredfile` option. (ticket #176)
  - `getversion` output is saved to a `.json` file (ticket #150)
  - Allow specifying multiple aggregates on the command line (multiple
    `-a` options). All methods except `CreateSliver` support
    this. (ticket #177)
  - Added new option `--devmode` (default `False`). When true, only warn on bad
    inputs, but try to pass the bad inputs along anyhow. (ticket #78)
  - Added a new !GetVersion Cache: the results of `GetVersion` are
    cached locally as serialed JSON. `ListResources` and other calls that
    require information from `GetVersion` may use this cache instead.
    `GetVersion` does not use the cache by default. Cache entries
    have a max age, after which we always re-query the AM. (ticket #81)
  - libstitch example: Allow caller to specify the per-AM fake manifest RSpec to
    use when in fake mode, by using a comment in the request
    RSpec. (ticket #178)
  - omni-configure: Added new `-e` option to specify the experimenter's private
    SSH key. The public SSH key will be named `private_key.pub`
    (ticket #143, #144, #145)
  - readyToLogin: handle multiple users, multiple keys, the different
    ways different AMs return results, etc (ticket #117, #161, #171)
  - Omni code has been refactored for maintainability and
    extensability. Calls to clearinghouses are in chhandler.py, and to AM
    API functions are in amhandler.py. In the process, input checking and
    output formatting has been further standardized. (tickets #163, #168)
  - Log and return any AM API error return code and message (ticket #149).
  - Added a new option --raise-error-on-v2-amapi-error: When true, and
    using AM API v2, on an error return code, raise an AMAPIError that 
    includes the full return struct: this allows scripts to reason about
    the return code. This replaces a special case check for code 7
    (Refused) (ticket #183)
  - `getversion` returns the full struct (code/value/output) to
    scripts (ticket #183)
  - A couple utility methods can take no slice name, just a slice
    credential filename, and read the slice name/urn from the
    credential. See print_slice_expiration
  - When reading a credential from a file, make sure it matches the
    expected slice.
  - Log clearly when a supplied credential filename was not used,
    and instead omni contacted the clearinghouse (ticket #165)
  - Use json.dumps to produce pretty dict output; this allows
    re-parsing that output in Omni, e.g. in Allocate to get the request
    RSpec
  - Replace old `doNonNative` scripting example (`myscript.py`) with a
    script that reads the AM URL and slice name from a comment in the
    supplied RSpec file. (tickets #97, #184)
  - Remove obsolete setup-*.py files. Follow INSTALL.txt to install
    GCF an Omni. (ticket #169)
  - Added a utility function that checks for valid URNs by type,
    including checking AM API v3 rules restricting characters in
    URNs. (ticket #113)
  - Updated to latest SFA (from around July 20th, 2012)
  - Clean up `createsliver` output (ticket #139)
  - `Listresources` notes if supplied slice credential is expired (ticket #162)

 * gcf
  - Make AM API default to version 2, and RSpecs default to GENI 3 (in
    Omni, gcf-am, gcf-test). To talk to an AM API v1 aggregate
    (e.g. FOAM), you must supply an option: `-V1`. (ticket #173)
  - Add AM API v3 support, including tracking resource states and
    multiple slivers. Resource actions are geni_start, geni_stop,
    geni_restart. (ticket #156)
  - gcf-test: Add support for API v2 and v3, making v2 the default
    (matching other scripts) (ticket #179)
  - Updated to latest SFA (from around July 20th, 2012)
  - Added a GCF AM that proxies connections to other AMs, using a certificate
    retrieved from the new GENI Clearinghouse, plus a test script.
    Added gcf-gch: An XMLRPC interface to the new GENI Clearinghouse
  - Test for non existent certificate and key files, to provide nice
    error feedback (ticket #180)
  - `getversion` in v2 must return `geni_api_version` (ticket #151)

 * AM API acceptance tests
  - Added AM API v3 support. Not all bad-input style tests are
  implemented yet. (ticket #181)
  - Fuller testing of the `geni_available` flag (ticket #153)
  - Check for `geni_api_version` in `getversion` (ticket #152)
  - Allow optional fields to be None (ticket #185)

gcf 1.6.2:
 * omni
   - Added omni-configure.py script to autogenerate the omni_config (#127)
   - Log malformed sliverstatus (#128)
   - Better missing file error messages in delegateSliceCred (#129)
   - Update to SFA codebase as of 4/13/12
   - Bug fix: Handle AM down when !ListResources calls !GetVersion and
   gets a null (#131)
   - Implement list my slices for SFA/PlanetLab (#137)
   - Allow listing public keys installed by / known by the CH (#136)
 
 * gcf
   - Allow putting a UUID in experimenter certs (#130)

 * AM API acceptance tests
   - Added --pure-v1 which when used with -V 1 will only test for things required by AM API v1 (and not test for things required by Change Set A).  (#126)
   - Fix a bug in the RSpec schema urls and create a standard place to store these constants (#134)
   - When comparing request and manifest RSpecs, compare `component_id` for bound RSpecs only and compare `client_id` for both bound and unbound RSpecs. (#135)

gcf 1.6.1:
 * AM API v1 acceptance tests
   - request3.xml.sample should point to a node that really exists. (#124)

gcf 1.6:
 * omni
   - Log malformed XML exception correctly (#95)
   - Make getversion AM API v2 implementation be consistent with other commands (#109)
   - Added `--arbitrary-option` to allow testing whether an AM supports an arbitrary option (#111) 
   - Moved omni_config template to be omni_config.sample and changed instructions to match (#83)
   - Update libstitch to work with V2 AMs in some cases (#119)
   - Updated `get_aggregates()` call due to changes in SFA (#94)
   - Fix bug in `_get_advertised_rspec()` (#114)
   - Add `--logoutput` option and corresponding ability to use %(logfilename)s in log configuration file (#118)
   - readyToLogin.py example script now includes port info if ssh command is not port 22 (#115)
   - Fixed bug where if users attribute is empty in omni_config, then omni exited without a useful error (#116)
   - Improve busy response handling to AM's running AM API v2 and SAs (#123)
 * gcf
   - Moved gcf_config template to be gcf_config.sample and changed instructions to match (#83)
   - Cleaned up TROUBLESHOOTING.txt (#110)
 * AM API v1 acceptance tests
   - Changed sample RSpec files to end in `.xml.sample` instead of `.xml` (#83)
   - Added a test that delegated credentials are used properly (#99)
   - Added a test that exercises `CreateSliver` on an existing sliver (#87)
   - Added AM API v2 support for acceptance tests (#100)
   - Fix bug in schemas passed into rspeclint (#112)
   - Added `--monitoring` flag to acceptance tests to support their use in cross framework testing (#103)

gcf 1.5.2:
 * omni    
   - Validate the API version argument (#92)

 * AM API v1 acceptance tests
   - Exercise !ListResourcs with an untrusted authority (#93)
   - Exercise the !CreateSliver workflow with multiple simultaneous slivers (#84)
   - Exercise `Shutdown` (#86)
   - Exercise !ListResources with broken credentials (#85)
   - Verify that !ListResources(slice) returns a slice manifest RSpec (#88)
   - Verify that !CreateSliver returns a slice manifest RSpec (#88)

gcf 1.5.1:
 * omni
  * Incorporated latest SFA library changes (tag sfa-2.0-4)
  * Complete support of AM API v2 (ticket #69)
    - Default is AM API v1
    - Use `-V 2` or `--api-version 2` to cause omni to use AM APIv2 to speak to aggregates
   * Added `--available` to have listresources filter calls to only include available nodes (ticket #74)
   * Added `--no-compress` to allow the user to specify that AM API call returns should not be compressed (ticket #73)
 * gcf
  * Incorporated latest SFA library changes (tag sfa-2.0-4)
  * Complete support of AM API v2 in reference AM (ticket #68)  
 * AM API v1 acceptance tests
  * Test common options on `ListResources` (ticket #75)
  * Test `CreateSliver` workflow on deleted/non-existant slivers (ticket #79)
  * Test `CreateSliver` with a variety of bad request RSpecs (ticket #76)
  * Test `CreateSliver` succeeds under normal conditions (ticket #72)
  * Test `RenewSliver` under normal conditions (#77)
  * Added `--sleep-time` to adjust the time between AM API calls at the AM

gcf 1.5:
 * omni
  * Removed AM specific URL validation checks; they were confusing. (ticket #66)
  * Incorporated SFA library fixes
  * Updated `readyToLogin` script to filter out nodes that aren't ready
    and handle if !PlanetLab has no resources
  * Improved check of manifest RSpec returned by `CreateSliver`
  * Added `--usercredfile` to allow the user to provide their user credential as a file
  * Implemented preliminary (but incomplete) support of AM API v2
 * gcf
  * Added a reference AM which supports (most of) AM API v2
 * AM API v1 acceptance tests
  * Initial cut at acceptance tests

gcf 1.4:
 * omni
  * Omni logging is configurable with a `-l` option, or from a script by calling applyLogConfig(). (ticket #61)
  * Omni aborts if it detects your slice has expired (ticket #51)
  * Omni config can define aggregate nicknames, to use instead of a URL in the -a argument. (ticket #62)
  * Solved a thread safety bug in omni - copy options list. (ticket #63)
  * SFA logger handles log file conflicts (ticket #48)
  * Handle expired user certs nicely in Omni (ticket #52)
  * Write output filename when `ListResources` or `GetVersion` saves results to a file. (ticket #53)
  * Warn on common AM URL typos. (ticket #54)
  * Pause 10 seconds and retry (max 3x) if server says it is busy, as ProtoGENI often does. (ticket #55)
  * Added stitching script in examples. Uses Omni library to do VLAN stitching between aggregates using tree mode (no negotiation). The script functionality is provided as a library itself, and provides a complex Omni scripting example.
  * SFA library updates (eg slices declare an XML namespace)
  * SFA library bug fixes
  * Fixed a minor bug in examples/readyToLogin for certain ProtoGENI aggregates
  * Incorporated GEC 11 ABAC demonstration code
  * Added a "--no-tz" option for renewing slivers at older SFA-based aggregates. (ticket #65)
 * gcf
  * Fix `RenewSlice` in `gcf-ch.py` to honor the requested time. (ticket #60)
  * GCF tools option change: gen-certs, gcf-am, etc now use `-c` to specify the config file, not -f. -g lets you specify the cert file. (ticket #56)
  * Certificate lifetime is configurable in gen-certs (ticket #57)
  * GCF slices are delegatable by default (library supports specifying this now) (ticket #58)
  * Changed certificate generation (src/gen-certs.py) to properly mark the ch certificate as a CA


gcf 1.3.2:
        - Fixed user-is-a-slice bug (ticket #49)

gcf 1.3.1:
	- SFA library fixes with delegated slice credentials
	- Ensure the root error is reported to the user when there are
	problems.
	- Once the user has failed to enter their passphrase twice,
	exit - don't bury it in later errors. (ticket #43)
	- Clean up timezone handling (ticket #47)
        - examples directory contains simple scripting examples
        - New delegateSliceCred script allowing off-line delegation of
	slice credentials.
        Run src/delegateSliceCred.py -h for usage. (ticket #44)
	- More error message cleanup

gcf 1.3 May, 2011:
	GCF:
	- Fix certificates to be marked V3, instead of erroneously V1
	(ticket #36)
	- Support additional options in the AM's `GetVersion`
	- Bug fixes

	Omni:
	- Omnispecs are deprecated and native RSpecs are now the default.
	- New --omnispec option (default false). Users should use
	native RSpecs.
	- New -o and -p options controlling saving results in files
	(see getversion, sliverstatus, listResources, getslicecred,
	createsliver) (tickets #39,42)
	- --tostdout says when not saving results to files per -o
	option, write results to STDOUT instead of log stream (for redirecting)
	- New -t option to specify that Ad RSpecs must be of a
	particular type and version. An AM that cannot provide that
	format will not be included in results. (ticket #40)
	- Ticket #41: --slicecredfile specifies the name of a file to
	save/load a slice credential from.
{{{
	    createslice -o --slicecredfile <filename>
}}}
 	saves the new slice credential there. AM calls can use the
	credential. For example: 
{{{
            omni.py  --slicecredfile mysavedcred.xml \
	               createsliver myslicename myRSpec.xml
}}}
	- New listmyslices command added to see what your framework's
	registry has for you (ticket #38)
	- Refactoring to allow re-use of omni functions as library
	calls (ticket #37)
	- User feedback is clearer
	- Clean up error handling (tickets #25,#28,#29)
	- Check slice expiration, print for user (ticket #35)
	- New print_slice_expiration omni function
	- New api_test script to test AM API compliance and server availability
	- Add options for temporary Orca compatibility
	- Better config file searching
	- From Ezra Kissel: Enable allocating specific PG nodes from
	omnispecs (ticket #33)
	- Bug fixes

gcf 1.0 September, 2010:
       - RPM library install available, with dependencies
       - Refactored URN, certificate and credential utilities into
       library functions
       - Renamed gam -> gcf-am, gch, client
       - Refactored omni support files to parallel directory
       - gcf_config configures URNs, file locations, etc.
       - geni_aggregates incorporated into gcf_config
       - omni_config is now a Python properties file format
       - omni listresources takes optional Aggregate Manager URLs to contact
       - Drop CH.Resolve - not used
       - Dropped the CA certificate. The CH certificate is the
       self-signed root. Install only the CH certificate at all
       federated AMs to allow peering.
       - Dropped the -u user certificate argument to the GENI
       Clearinghouse - not needed.
       - Refactored common functionality for manipulating Credentials
       into new src/geni/credential.py
       - Shutdown now requires the shutdown privilege (which proper
       user credentials will have)
       - Omni supports !OpenFlow Aggregate Managers and RSpecs (not yet
       the !OpenFlow Clearinghouse)
       - More error checking of arguments and more helpful error messages 
       - omni_config now accepts # started comments
       - Comments and documentation

July, 2010:
	Much more documentation, error checking, logging, and clearer error
	reporting.

	Support credentials from multiple control frameworks / CAs
	without restarting.

	gcf-am and gcf-ch want the -r argument to be a directory of all
	trusted (federated) CA and Clearinghouse certificates, to be
	able to validate and accept certificates from multiple control
	frameworks at once.

	gcf-ch takes a user certificate argument for test purposes<|MERGE_RESOLUTION|>--- conflicted
+++ resolved
@@ -3,11 +3,8 @@
 gcf 2.11:
  * Remove bogus check for rspec tag (#885)
  * Properly remove prefix from signature refid in SFA credentials. (#890)
-<<<<<<< HEAD
+ * Add multi-thread support for AM3 (#901)
  * Added unf-eg to agg_nick_cache.base. (#902)
-=======
- * Add multi-thread support for AM3 (#901)
->>>>>>> f3d2fbc5
 
 gcf 2.10:
  * Changed references to trac.gpolab.bbn.com to point to Github.
