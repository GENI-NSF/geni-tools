--- conflicted
+++ resolved
@@ -12,12 +12,9 @@
     for any aggregates that support such a value. (#660)
   * Update copyrights to 2015 (#764)
   * Add nicknames for !CloudLab and Apt. (#767)
-<<<<<<< HEAD
+  * Avoid exception on empty aggregate in `-a` argument. (#771)
   * Support `Update()` and `Cancel()` from AM APIv4 in any v3+ implementation. Support
     is only known at ProtoGENI, and is limited. (#589)
-=======
-  * Avoid exception on empty aggregate in `-a` argument. (#771)
->>>>>>> 8df56688
 
  * Stitcher
   * Limit available range on a hop that doesn't import to tags available at hops that 
