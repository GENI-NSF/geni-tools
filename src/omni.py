--- conflicted
+++ resolved
@@ -653,15 +653,10 @@
             client = make_client(url, self.framework, self.opts)
             result = _do_ssl(self.framework, None, ("Create Sliver %s at %s" % (urn, url)), client.CreateSliver, urn, [slice_cred], rspec, slice_users)
 
-<<<<<<< HEAD
-
-            if result != None and isinstance(result, str) and (result.lower().startswith('<rspec') or result.lower().startswith('<resv_rspec')):
-=======
             if result != None and isinstance(result, str) and \
                     (result.lower().startswith('<rspec') or
                      result.lower().startswith('<resv_rspec') or
                      result.lower().startswith('<?xml ')):
->>>>>>> 5a327737
                 try:
                     newl = ''
                     if '\n' not in result:
@@ -1120,13 +1115,9 @@
         if cred is None:
             retVal = "No slice credential returned for slice %s"%urn
             return retVal, None
-<<<<<<< HEAD
-        self._print_slice_expiration(urn, cred)
-=======
 
         # Log if the slice expires soon
         strWithSliceExp = self._print_slice_expiration(urn, cred)
->>>>>>> 5a327737
 
         # Print the non slice cred bit to log stream so
         # capturing just stdout gives just the cred hopefully
