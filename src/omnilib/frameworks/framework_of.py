#----------------------------------------------------------------------
# Copyright (c) 2011 Raytheon BBN Technologies
#
# Permission is hereby granted, free of charge, to any person obtaining
# a copy of this software and/or hardware specification (the "Work") to
# deal in the Work without restriction, including without limitation the
# rights to use, copy, modify, merge, publish, distribute, sublicense,
# and/or sell copies of the Work, and to permit persons to whom the Work
# is furnished to do so, subject to the following conditions:
#
# The above copyright notice and this permission notice shall be
# included in all copies or substantial portions of the Work.
#
# THE WORK IS PROVIDED "AS IS", WITHOUT WARRANTY OF ANY KIND, EXPRESS
# OR IMPLIED, INCLUDING BUT NOT LIMITED TO THE WARRANTIES OF
# MERCHANTABILITY, FITNESS FOR A PARTICULAR PURPOSE AND
# NONINFRINGEMENT. IN NO EVENT SHALL THE AUTHORS OR COPYRIGHT
# HOLDERS BE LIABLE FOR ANY CLAIM, DAMAGES OR OTHER LIABILITY,
# WHETHER IN AN ACTION OF CONTRACT, TORT OR OTHERWISE, ARISING FROM,
# OUT OF OR IN CONNECTION WITH THE WORK OR THE USE OR OTHER DEALINGS
# IN THE WORK.
#----------------------------------------------------------------------
'''Openflow / Expedient as CH. Follows GCF model. https://server:443/expedient_geni/clearinghouse/rpc/'''
from omnilib.frameworks.framework_base import Framework_Base
from omnilib.util.dossl import _do_ssl
from geni.util.urn_util import is_valid_urn, URN, string_to_urn_format
import os
import sys

class Framework(Framework_Base):
    def __init__(self, config):
        Framework_Base.__init__(self,config)        
        config['cert'] = os.path.expanduser(config['cert'])
        if not os.path.exists(config['cert']):
            sys.exit('OpenFlow Framework certfile %s doesnt exist' % config['cert'])
        config['key'] = os.path.expanduser(config['key'])        
        if not os.path.exists(config['key']):
            sys.exit('OpenFlow Framework keyfile %s doesnt exist' % config['key'])
        if not config.has_key('verbose'):
            config['verbose'] = False
        self.config = config
        
        self.ch = self.make_client(config['ch'], self.key, self.cert,
                                   verbose=config['verbose'])
        self.cert_string = file(config['cert'],'r').read()
        self.user_cred = None
        self.logger = config['logger']
        
    def get_user_cred(self):
        message = ""
        if self.user_cred == None:
            (self.user_cred, message) = _do_ssl(self, None, ("Create user credential on OpenFlow CH %s" % self.config['ch']), self.ch.CreateUserCredential, self.cert_string)
<<<<<<< HEAD
        return self.user_cred, message
=======
            _ = message #Appease eclipse
        return self.user_cred
>>>>>>> 69fb721a
    
    def get_slice_cred(self, urn):
        (cred, message) = _do_ssl(self, None, ("Create slice %s on OpenFlow CH %s" % (urn, self.config['ch'])), self.ch.CreateSlice, urn)
        _ = message #Appease eclipse
        return cred
    
    def create_slice(self, urn):    
        return self.get_slice_cred(urn)
    
    def delete_slice(self, urn):
        (bool, message) = _do_ssl(self, None, ("Delete Slice %s on OpenFlow CH %s" % (urn, self.config['ch'])), self.ch.DeleteSlice, urn)
        _ = message #Appease eclipse
        return bool
     
    def list_aggregates(self):
        # 10/7/10: We believe ListAggregates is not implemented yet.
        # So either we log an error and return an empty list, or we just raise the exception
        # I choose to leave it alone - raise the exception. And when it works, it will work.
        (sites, message) = _do_ssl(self, None, ("List Aggregates at OpenFlow CH %s" % self.config['ch']), self.ch.ListAggregates)
        _ = message #Appease eclipse
        if sites is None:
            sites = []
        aggs = {}
        for (urn, url) in sites:
            aggs[urn] = url
        
        return aggs

    
    def slice_name_to_urn(self, name):
        """Convert a slice name to a slice urn."""

        if name is None or name.strip() == '':
            raise Exception('Empty slice name')

        if is_valid_urn(name):
            urn = URN(None, None, None, name)
            if not urn.getType() == "slice":
                raise Exception("Invalid Slice name: got a non Slice URN %s", name)
            # if config has an authority, make sure it matches
            if self.config.has_key('authority'):
                auth = self.config['authority']
                urn_fmt_auth = string_to_urn_format(urn.getAuthority())
                if urn_fmt_auth != auth:
                    raise Exception("Invalid slice name: slice' authority (%s) doesn't match current configured authority (%s)" % (urn_fmt_auth, auth))
            return name

        if not self.config.has_key('authority'):
            raise Exception("Invalid configuration: no authority defined")

        auth = self.config['authority']
        return URN(auth, "slice", name).urn_string()

    def renew_slice(self, urn, expiration_dt):
        """See framework_base for doc.
        """
        expiration = expiration_dt.isoformat()
        (bool, message) = _do_ssl(self, None, ("Renew slice %s on OpenFlow CH %s until %s" % (urn, self.config['ch'], expiration_dt)), self.ch.RenewSlice, urn, expiration)
        _ = message #Appease eclipse
        if bool:
            return expiration_dt
        else:
            return None<|MERGE_RESOLUTION|>--- conflicted
+++ resolved
@@ -50,12 +50,7 @@
         message = ""
         if self.user_cred == None:
             (self.user_cred, message) = _do_ssl(self, None, ("Create user credential on OpenFlow CH %s" % self.config['ch']), self.ch.CreateUserCredential, self.cert_string)
-<<<<<<< HEAD
         return self.user_cred, message
-=======
-            _ = message #Appease eclipse
-        return self.user_cred
->>>>>>> 69fb721a
     
     def get_slice_cred(self, urn):
         (cred, message) = _do_ssl(self, None, ("Create slice %s on OpenFlow CH %s" % (urn, self.config['ch'])), self.ch.CreateSlice, urn)
