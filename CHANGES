--- conflicted
+++ resolved
@@ -53,12 +53,9 @@
        `--noEGStitchingOnLink` means that only the named links between ExoGENI sites will attempt
        to use a GENI stitched link.
      * See README-stitching.txt for more on `--noEGStitching` and `--noEGStitchingOnLink`.
-<<<<<<< HEAD
-  * Use the SCS instance maintained by Internet2 by default. (#761)
-=======
   * Increase sleep before retrying reservations from 30 to 45 seconds. (#769)
    * PG based nodes now return quicker but take that long to finish deleting.
->>>>>>> 89bf6990
+  * Use the SCS instance maintained by Internet2 by default. (#761)
 
  * readyToLogin
   * Add --ansible-inventory option which creates a host file to use with Ansible. Works 
