# Note: keep this file in wiki format for easy pasting to the gcf wiki

gcf 2.5:
<<<<<<< HEAD
 * Refactored the source code to make it easier to import Omni in
   other tools. Look in `src/gcf` for directories that were
   previously directly under `src`. (#388)
=======
>>>>>>> 282cda75
 * Omni adds the ability to contact clearinghouses that speak the
   Uniform Federation API using framework type `chapi`
 * Added utilities for creating and processing 'Speaks For'
   credentials (which Omni can pass along to aggregates and to Uniform
   Federation API clearinghouses).
 * Timeout Omni calls to servers after 6 minutes (configurable)
 * Stitcher adds an option to force use of the ExoSM for EG resources.
 * Stitcher saves the manifest RSpec to a file by default.
 * Stitcher adds the ability to query the Stitching Service for a list of
   stitchable aggregates.
<<<<<<< HEAD
=======
 * Stitcher fills in capacity on your links where it is missing
   (amount is configurable)
>>>>>>> 282cda75

 * omni
  - Avoid sending options to `getversion` if there are none, to support querying v1 AMs (#375)
  - Fix passing speaksfor and other options to `createsliver`, `renewsliver` (#377)
  - Add a 360 second timeout on AM and CH calls. Option `--ssltimeout`
    allows changing this. (#407)
  - Create any directories needed in the path to the `agg_nick_cache` (#383)
  - If using `--AggNickCacheName` and can't read/write to the specified
    file, omni should fall back to reading `agg_nick_cach.base` (#384)
  - Look up AM URN by URL in the defined aggregate nicknames (#404)
  - Eliminated a repetitive log message (#384)
  - Fix bug in APIv3 calling status with slivers with different
    expiration times (#408)
  - Fit Omni result summaries in 80 character wide terminals (#409)
  - `ForceUseAggNickCache` avoids fetching new cache even if the agg
    nick cache is old (#391)
  - Support `geni_extend_alap` with new `--alap` option, allowing you to
    request that slivers be renewed as long as possible, if your
    requested time is not permitted by local AM policy. (#415)
  - Renew Slice returns actual new expiration (checks the SA, not just
    assuming success means you got what you asked for) (#428, #447)
  - SFA slice and user records changed: keys and slices moved (#429)
  - Fix bug in handling errors in `listimages` and `deleteimage` (#437)
  - Support unicode urns (#448)
  - Return any error message from a CH on `getusercred` (#452)
  - If set, `GENI_FRAMEWORK` environment variable is the default for
    the `--framework` option (#315)
  - If set, `GENI_USERCRED` and `GENI_SLICECRED` environment variables
    set the default path to your saved user and slice credentials (#434)
  - Handle `~` in `usercredfile` and `slicecredfile` (#455)
  - Return error on SA error in `listslices` (#456)
  - Allow `PerformOperationalAction` on v2 AMs (#412)
  - Omni `cred_util.py` uses an omni logger (#460)
  - Support querying for other users' SSH keys where the CH supports it (#472)
  - Allow nicknames or URLs in the aggregates list in `omni_config` (#476)
  - Speed up listaggregates in `pgch` framework (don't test AM API
    compliance) (#482)
  - URN testing requires 4 `+` separated pieces (#483)
  - Log at debug when downloading the aggregate nickname cache fails (#485)
<<<<<<< HEAD
  - Add a new framework type `chapi` for talking the Uniform Federation API 
=======
  - Add a new framework type `chapi` for talking the Uniform Federation API
>>>>>>> 282cda75
    (http://groups.geni.net/geni/wiki/UniformClearinghouseAPI)
    to compliant clearinghouses (e.g. GENI Clearinghouse). (#345)
   - See `omni_config.sample` for config options required
    Included in this change:
   - When creating or renewing or deleting slivers, tell the Slice Authority.
     This allows the SA to know (non-authoritatively) where your slice
     has resources. (#439)
   - New function `listslivers <slice>` lists the slivers reported to 
     the slice authority in the given slice, by aggregate (with
     the sliver expirations). Note that this information is not
     authoritative - contact the aggregates if you want to be sure
     not to miss any reservations.
   - New function `listslicemembers <slice>` lists the members of
     the given slice, with their email and registered SSH public
     keys (if any). (#421, #431)
   - New function `addmembertoslice <slice> <member> [optional: role]`
     Adds the member with the given username to the named slice,
     with the given role (or `MEMBER` by default). Note this
     does not change what SSH keys are installed on any existing
     slivers. (#422)
  - `chapi` framework looks up the MA and SA at the clearinghouse,
    though you can configure where they run. (#490)
  - Warn when acting at all AMs in the clearinghouse - slow (#461)
<<<<<<< HEAD
  - Speaks for option that Omni passes to aggregates has been renamed
    `geni_speaking_for` (#466)
  - Refactored the source code to make it easier to import Omni in
    other tools. Look in `src/gcf` for directories that were
    previously directly under `src`. (#388)
   - Your Omni based tool no longer needs to include any of the top
     level scripts that Omni/GCF includes, nor to provide the existing
     Omni `main`.
   - Most of the code in `omni.py` has now been moved to
     `gcf/oscript.py`
   - To update your script that uses omni as a library:
    - Change `import omni` to `import gcf.oscript as omni`
=======
  - Speaks for option has that Omni passes to aggregates has been
    renamed `geni_speaking_for` (#466)
>>>>>>> 282cda75
  - Show the AM nickname in addition to URL in output (#424)

 * stitcher
  - Completely parse workflows 3+ hops deep (#432)
  - Retry if SFA AM gives error indicating a new project (#433)
  - scs.py supports monitoring style invocation. Invoke scs.py directly. 
    `--monitoring` suppresses some output, and `--scs_url` changes the SCS URL.
    Return 0 if SCS is up, 1 on error. (#394)
  - Fix call to delete reservation at an EG AM on allocate error (#406)
  - Handle empty range of VLANs in VLANRange (#471)
  - Report per sliver errors at DCN AMs (#481)
  - Fix circular imports in `RSpecParser` and `objects` (#459)
  - Add option `--useExoSM` to force use of the ExoSM for EG racks,
    where possible. Use this if you are reserving bare metal nodes. (#496)
  - Change filenames to not use bad characters to support Windows (#497)
  - `Could not verify topo` is fatal at PG AMs (#470)
  - `Hostname > 63 characters` is fatal at PG AMs (#475)
  - `Inconsistent ifacemap` is fatal at PG AMs (#477)
  - `Duplicate link` is fatal at PG AMs (#479)
  - `Must delete existing` is fatal at PG AMs (#438)
  - Ensure we have an error message when a DCN reservation failed to
    become ready and we have no circuitIDs. (#480)
  - Save the result manifest RSpec to a file always (not to log)
    unless the user specified `--tostdout` explicitly (#498)
  - Show the AM nickname in addition to URL in output (#424)
  - Suppress some useless log messages (#499)
  - New option to the SCS main `--listaggregates` to list the
    aggregates known to the SCS. (#501)
  - Treat another PG error message as meaning the VLAN is unavailable.
  - `CreateSliver: Existing record` is fatal at DCN aggregates (#438)
  - Note known issues in README-stitching (#469)
  - Added option `--defaultCapacity` to specify the default capacity
    to fill in on stitchable links that do not specify a capacity.
    At some aggregates, you must explicitly specify a capacity for
    stitching to work. Stitcher now ensures that all your stitchable
    links have an explicit capacity. (#464)
   - Works around issues http://groups.geni.net/geni/ticket/1039 and 
     http://groups.geni.net/geni/ticket/1101

 * gcf
  - AM API v2 GCF AM now has a local policy limiting renewals to
    MAXLEASE days, set to 365. If `geni_extend_alap` is supplied, then
    renew any slivers as long as possible, reporting the new expiration. (#414)
  - Ensure that manifests include `client_id`, `component_id`,
    `component_manager_id`, and `sliver_id`. Also ensure that the sliver
    IDs are consistent with `sliverstatus` and between calls. Also clean
    up manifest formatting. (#484)
  - AM API v3 GCF AM must respect the `gcf_config` name of the AM authority (#487)
  - Add support for ABAC speaks for credentials to libraries,
    aggregates (#413)

 * acceptance tests
  - `get_ch_version` should return an `int` for `api`, not a `float` (#449)
 
 * omni-configure
  - Added Kentucky as a CH/SA authority (#453)

gcf 2.4.2:
 v2.4.2 contains changes to support running omni on Windows.
 * omni
  - On Windows, fix bug in construction of urls from
    `default_rspec_location` (#401)
 * readyToLogin.py
  - Better handle whitespaces between users' keys specified in the
    omni_config (#396)
 * omni-configure.py
  - Remove dependences on outside call to ssh-keygen (#400)
  - Set the default location of the omni-bundle.zip specified with the
    -z option on Windows XP (#402)
  - Fix bug that caused .gcf directory to not get created on Windows
    (#403)
 * acceptance tests
  - Use crossplatform `getpass` module instead of UNIX-only `pwd`
    modules in omni_unittest.py (#397)

gcf 2.4.1:
 * Modify readyToLogin.py to work with new login info in InstaGENI
   manifests (#389)

gcf 2.4:
 * omni
  - Add nicknames for RSpecs; includes ability to specify a default
  location. See the sample omni_config for details. (#265,#360,#361)
  - Make `allocate` accept rspecs loaded from a url (#287)
  - New command `nicknames` lists the known aggregate and rspec nicknames (#146)
  - Split aggregate nicknames into a separate file from `omni_config`. (#352)
    Omni periodically downloads a config file of standard aggregate
    nicknames so you don't have to define these, and can get such
    nicknames as soon as new aggregates are available.
  - New option `--speaksfor` to specify a user urn for the speaks for option. (#339) 
    See http://groups.geni.net/geni/wiki/GAPI_AM_API_DRAFT#ChangeSetP:SupportproxyclientsthatSpeakForanexperimenter
  - New option `--cred` to specify a file containing a credential to
  send to any call that takes a list of credentials. Supply this
  argument as many times as desired. (#46)
  - New option `--optionsfile` takes the name of a JSON format file
  listing additional named options to supply to calls that take
  options. (#327)
  Sample options file content:
{{{
{
 "option_name_1": "value",
 "option_name_2": {"complicated_dict" : 37},
 "option_name_3": 67
}
}}}
  - Log messages: include timestamp, make clearer (#296)
  - Renew to now or past raises an exception (#337)
  - Re-organize Omni help message for readability (#350)
  - When renewing a slice using a saved slice credential, save the new
  slice credential and avoid printing the old slice expiration (#314)
  - Clean up logs and error messages when an aggregate is unreachable. Clients are cached 
   for a given Omni invocation. `CreateSliver` now gets its aggregate similar to other methods. (#275,#311)
  - Add Utah DDC rack (#347)
  - Refactor chhandler credential saving methods into `handler_utils.py` (#309)
  - Explicitly import framework files to support packaging (#322)
  - Ignore unicode vs string in comparing AM URNs (#333)
  - Document omni command line options (#329)
  - Fix parsing of cache ages (#362)
  - Check for 0 sliver expirations in parsing `Provision` results (#364)
  - Allow scripts to use the omni `parse_args` with a supplied parser 
    (one that the script modified from the omni base). (#368)

 * gcf
  - Add timestamps to pgch logs (#297)
  - Make ch optionally multi-threaded, default True (#313,#359)
  - Credential verifier logs when a credential is unparseable but
    moves on to try others (#46)

 * stitcher
  - Add 2 new options to change sleep between sliverstatus calls at
    ION AMs and reservation attempts (#299)
  - Support EG AM Manifests where hop IDs are changed and only some
    hops are included, and vlanRangeAvailable is not trustworthy (#317)
  - Add new `--fixedEndpoint` option for use when link ends at a
    switch, so AMs are happy. (#336)
  - Add new `--noExoSM` option to try to force using local rack VMs
  - Save the slice credential to a file when we check it is valid, if
    it didn't already come from a file. (#309, #331)
  - Delete old getversion files (#307)
  - Retry DCN (ION) reservations at most 3 times locally, not 10 (#332)
  - Find missing AM URLs from `omni_config` nicknames or CH if possible (#319)
  - Stop adding expires attribute on request rspecs (#344)
  - Support SCS !GetVersion for testing (#295)
  - Pause longer before retrying ION circuits (#298, #299)
  - A Link with 2 identical AMs really has only 1 AM, so use Omni (#300)
  - Give up on fatal mapper errors from ProtoGENI based AMs (#301)
  - Sleep between runs after re-calling SCS, in case the sleep isn't
    needed. (#305)
  - Quiet down errors merging ExoGENI manifest RSpecs (#321)
  - Be a little more careful when merging hops in the combined manifest RSpec (#323)
  - Be sure to re-enable logging when an omni call raises an exception
    (#335)
  - Support multiple circuits when parsing sliverstatus at DCN AMs
    (#292)
  - PG AMs now report the failed path/tag - use that to ID the failed
    hop (#354)
  - Be sure to use distinct tags when 2 paths go across the same
    hop. Generally clean up code to pick a new VLAN tag locally (#353)
  - Fix up use of minidom Document (#358)
  - Bail out more completely if a transit aggregate has a fatal error (#365)
  - Be sure `--noExoSM` option is honored: load the AM nickname cache, 
    and make sure we do all the usual omni option post processing. (#367)
 
 * omni-configure.py
  - Add support for rspec nicknames and default rspec locations (#326)

 * readyToLogin
  - When _using_ the `--no-keys` option, don't check whether the user has
    any private ssh keys to use logging into nodes (#341)
  - When _not_ using the `--no-keys` option, print a helpful error message
    when you bail due to a lack of having any private SSH keys to use
    logging into nodes (#342)
  - Fix bug if call `readyToLogin` against multiple AMs where not all of
    them have resources allocated to the indicated slice (#330)
  - Fix bug when `readyToLogin.py` reports ready when some node has failed (#343)
  - Add support for ExoGENI multi-user slices to readyToLogin.py (#366)

 * remote-execute
  - Fixed bug handling multi-user slices (#349)

 * expirationofmyslices
  - Allow calling without a username (#370)

 * acceptance tests
  - Added test for `get_ch_version` (#316)
  - `test_getusercred_nagios()` downloads a user credential and
    validates its format for use with monitoring (#338)
  - Added `am_api_accept_scaling.py` which contains a scaling test (#324)
  - Don't try to renew a slice shorter (#363)

gcf 2.3.2:
 * omni
  - Make framework_pgch not require a project if slice URN is given (#293)
  - Stop common errors in framework_pgch.py from throwing a stacktrace (#306)
 * clear-passphrases.py
  - fix bug when omni_config is in certain directories (#304)

gcf 2.3.1:
 * Added a new script to do GENI VLAN stitching: stitcher.py
 See README-stitching.txt
 This script uses the GENI stitching service to expand a request RSpec
 to allow you reserve VLANs that cross between GENI aggregates. 
 `createsliver` or `allocate` commands with an RSpec that requires
 stitching will be processed by the stitcher code. All other calls
 will be passed directly to Omni.
 All calls are APIv2 (hard-coded) currently. The input request RSpec
 does ''not'' need a stitching extension, but should be a single RSpec
 for all resources in all aggregates that you want stitched together
 in the slice. To create a request that needs stitching, include at
 least 1 <link> elements with more than 1 different
 <component_manager> elements.
 (Ticket #250)
 * Update READMEs to match changes to gcf wiki (#272)
 * Update copyright notices

 * omni
  - Ticket #240: don't print ProtoGENI log URL in result summary on
    success
  - Ticket #242: Be robust to malformed geni_api_versions
  - Refactor file saving utilities out of amhandler and into handler_utils (ticket #248)
  - getversion not caching from PG because the log url looks like an
    error (ticket #249)
  - Busy results from XMLRPC calls missed: is_busy_result looking for
    geni_code in wrong spot (ticket #247)
  - Ensure RSpec test code can call rspeclint (ticket #246)
  - Ticket #245: Return slice URNs from listmyslices in all cases
  - Ticket #226: Look for python in environment in scripts in a more
    friendly way
  - Update sample omni_config (ticket #258)
  - Added `listslices` alias for `listmyslices`, and made username
    argument optional (defaults to your username). (ticket #256)
  - Log ProtoGENI log URL on clearinghouse errors (ticket #251)
  - Added new `get_ch_version` method for querying the the configured
  clearinghouse for its version, if supported. And add support to the
  GENI Clearinghouse interface. (ticket #270)
  - Various minor code cleanup changes
  - Add 3 more known InstaGENI racks to the `omni_config` nicknames
    (ticket #258)
  - Fix pgch handling of new `authority` field for GENI Portal
  accounts, for both slices and users (ticket #279)
  - Make the GENI Clearinghouse framework say 'GENI Clearinghouse', and
  not 'PG' (ticket #281)
  - Add `authority` field to `pgch` framework. Omni users with a 'GENI
  Clearinghouse' account should re download an Omni bundle from the
  Portal and re-run omni-configure, or manually add a line setting
  `authority = panther` (or `ch.geni.net` after June 5). (#268)

 * omni-configure.py
  - Handle local private key in omni-configure for portal accounts (#267)
  - Make `omni-configure.py` handle an `authority` field for framework `pgch` (#269)
  - Make omni-configure.py default to portal accounts ('-f portal') (#271)
  - Modify omni-configure not to use the same filenames for different CHs (#273)
  - Remove typos from omni-configure.py -h (#282)
  - If your SSH private key is not the same as your SSL private key, generate one for use with some tools (#283)
  - Modify the '-e' parameter to take a folder and not a file (#289)
  - Fix: omni-configure overwrites omni_config when told not to (#290)

 * clear-passphrases.py
  - Modified the script so that it works with the private key for the
    SSL cert if not part of the SSL cert file. (#280)
    Detailed modifications are:
      - replaced option -p with -k to specify a path for the private
        key that corresponds to the SSL cert
      - replaced option -k with -e to specify the path for the private
        SSH key
      - added option -c to specify an omni_config file.
      - by default the script works with an omni_config file where it
        parses the selected framework and users and finds the key for the SSL
        cert and of the private SSH keys that are available on the system and
        removes the passphrases
      - if no options are specified it tries to find a default
        omni_config the order is the same as in omni.py
      - you can either run the script with an omni_config file or with
        the -k or -e options. If both -c and -k or -e options are
        specified, -c takes precedence. If -k or -e are specified
        without the -c, then those keys are decrypted, but the default
        omni_config is not looked at.

 * readyToLogin.py
  - Make readyToLogin.py take a --no-keys option to support multiple members in a slice (#276)
  - Fix handling of no-keys option and calling from remote-execute script (#291)

 * acceptance tests
  - Increased the default time to sleep between AM API calls to 30
    seconds, which appears to work more consistently.
  - Suppress some verbose command output by sending results to files.
  - Use the getversion cache when not testing getversion (#236)
  - Update sample omni_config (ticket #258)

 * gcf
  - Restore missing gcf-ch options for specifying credential lifetimes.
  - gcf-pgch takes a new `--use-gpo-ch` option to force using the
    remote GPO Clearinghouse (ticket #255)
  - gcf-test supplies proper namespaces in request RSpecs (ticket #254)
  - pgch tests slice authority and project name for errors (ticket #243)
  - cred_util `CredentialVerifier` does not raise XMLRPC faults (ticket #120)
  - Fix handling of renew sliver error in pgch (ticket #277)

gcf 2.2.1:
 * omni:
  - omni-configure: Added support for automatic configuration of omni
    for portal credentials. (ticket #252)

gcf 2.2:
 * GENI-in-a-Box code is now included, though it is not runnable from
 this source distribution. To learn more, see
 http://groups.geni.net/geni/wiki/GENI-in-a-Box (ticket #215)
 * Updated SFA library files to tag 2.1-17

 * omni
  - If an aggregate does not speak the requested Ad RSpec version and
  the user is just using the default and the aggregate either speaks
  only 1 RSpec format or specified a default Ad format, then use that
  (ticket #212)
  - If all requested aggregates (or most) speak a different AM API
  version than requested, switch to that. Note that API version
  changes are for the entire Omni invocation, not per
  aggregate. Do not change in dev mode, or if the user explicitly
  specified this API version. (ticket #213)
  - Add new options to set log level: `--error`, `--warn`,
  `--info`. This allows scripts using Omni to suppress output. Note
  that at WARN and ERROR levels, command results (like the manifest
  RSpec) are not printed: use `-o`. If multiple log levels are
  specified, the more verbose log level is used. (tickets #209,#223)
  - If an aggregate does not speak the requested Ad RSpec version,
  print a more helpful message. (ticket #211)
  - Added support for the ProtoGENI / InstaGENI 'createimage' method to
  snapshot your disk. This is only minimally supported by
  ProtoGENI. On success, you should see the URN and URL for the new
  image, and later an email will tell you the image is ready, and the image file will be
  available under `/proj/<project>/images/<imagename>.ndz` on the node
  which was associated with the sliver urn used with the Omni command. See
  http://www.protogeni.net/trac/protogeni/wiki/ImageHowTo (ticket #186)
  - Ticket #232: Implemented ProtoGENI/InstaGENI !DeleteImage: supply
  the URN of your image to delete it.
  - Support ProtoGENI/InstaGENI `ListImages`: list the disk images
  created by the given user, or by you if no name given. (ticket #239)
  - Ticket #237: Print PG error log URL if available
  - Ticket #238: Print the PG log URL in INFO logs on success, in
  result summary on error
  - Support GCF CH `list_my_slices` in the Omni `listmyslices` command (ticket #214)
  - Add a 'gib' framework for geni-in-a-box to talk to the pgch clearinghouse
  - Provision now supplies the `geni_rspec_version` option, to specify
  the manifest format to use. (ticket #216)
  - All keys in omni_config are stored lowercase - including aggregate
  nicknames. This means nicknames are case insensitive, and must be
  looked up that way. (ticket # 218)
  - Print error if certificate or key file is empty (ticket #210)
  - Change ProtoGENI Utah, GPO and Kentucky URLs to use port 12369 (ticket #227)
  - Avoid exception if no live AMs are found (ticket #221)
  - readyToLogin.py saves loginInfo and ssh config in files if '-o' option is
  present. It will also use the '--prefix' option for adding a prefix in the
  default filenames (logininfo.txt, sshconfig.txt). By default it will overwrite
  files; use --do-not-overwrite options to avoid this. (ticket #172)
  - readyToLogin.py will set the loglevel of omni to WARN to avoid noisy output,
  use --debug, --info to override (ticket #209)
  - readyToLogin.py handles correctly changes in AM URLs (ticket #206)
  - new remote-execute.py script that enables the user to execute commands in
  his/her GENI hosts from any host using ssh (ticket #224)

 * gcf
  - Add new `list_my_slices` CH command for use from the Omni `listmyslices` command (ticket #214)
  - Add pgch: gcf CH with a ProtoGENI style CH API
  - gcf-am v3: Require `geni_rspec_version` option to `Provision` (ticket #216)
  - Print error if certificate or key file is empty (ticket #210)
  - APIv3 gcf-am Describe now correctly returns an empty manifest for
    an unknown slice (ticket #222)

 * AM API Acceptance Tests
  - Allow an empty return or error from some v3 methods, when slice has
    nothing locally (ticket #220)
  - Added tests for use in monitoring with nagios.  Test `CreateSliver` and `SliverStatus` in
  v2 and v3 (ticket #225).
  - Change ProtoGENI Utah, GPO and Kentucky URLs to use port 12369 (ticket #227)
  - Truncate milliseconds off times used in acceptance tests.  When checking if two times 
  are equal, only check that they are within a second of each other.  (ticket #231)
  - Allow v1 aggregates to return None in cases of failure.  This fixes a bug introduced 
  in gcf-2.0. (ticket #229)
  - Check for type for optional `geni_allocate` and `geni_single_allocation` fields in return 
  from AM API v3 version of `GetVersion`. (#233)
  - Improve checking of sliver expiration time (#234)

gcf 2.1:
 * omni
  - Fix ugly error on createslice error (ticket #192)
  - Fix ugly error on unexpected result format in sample myscript
  (ticket #193)
  - `CreateSliver` now accepts an RSpec in JSON format
  - Clean some output messages (`ListResources`, whether omni lists
  the getversion cache name option, a WARN on v2 getversion at a v1
  AM, etc)
  - Clean generated filenames from a protogeni AM (ticket #196)
  - Report PG error log URN on errors, if available (ticket #198)
  - On API version mismatch, report that error in the run summary
  (ticket #200)
  - Remove extra \n's in rspec output (ticket #202)
  - When we switch AM URLs, be sure result is hashed by correct URL
  (ticket #205)
  - Put overall sliver status in the result summary (ticket #197)
  - RSpec can now be a URL instead of a filename (ticket #189)
  - Strip more useless info from generated filenames
  - Bug fixes, log message cleanup

 * gcf
  - gen-certs: Include UUID in generated certs, per AM API v3
  - gen-certs: Check that user URN is valid per AM API v3
  - gcf-ch: Check that slice URN is valid per AM API v3
  - am2: Wrap all API calls in a try/catch and return proper API error results
  - ch_interface: Sign outgoing messages
  - Do not check /etc for gcf_config

 * AM API acceptance tests
  - Add `--skip-renew` option to skip all `Renew` and `RenewSliver` tests
  - acceptance.log now includes a message of what test is starting, to
  help indicate which logs correspond to any test failures. (ticket #204)

gcf 2.0:
 This is a major release. It includes:
 - AM API version 2 is the default. Include the -V option to use AM
 API v1 aggregates (like FOAM)
 - AM API version 3 is supported by all tools
 - Omnispecs are no longer supported in Omni.
 - Added a `--outputfile` option letting you specify the name of the
 file Omni saves results in.
 - Multiple aggregates can be specified on the Omni commandline using
 multiple `-a` options.
 - Lots of code cleanup and bug fixes.

== Changes in gcf 2.0 ==

 * omni
  - Make AM API default to version 2, and RSpecs default to GENI 3 (in
  Omni, gcf-am, gcf-test). To talk to an AM API v1 aggregate
  (e.g. FOAM), you must supply an option: `-V1`. (ticket #173)
  AM API v2+ aggregates require that you specify the RSpec format you
  want, when using `ListResources`. Omni now specifies the RSpec format
  GENI 3 by default: you can always request a different format, if the
  AM supports it. (ticket #90, #141)

  - Omni no longer supports the deprecated 'omnispecs' RSpec
    format. Use GENI v3 format RSpecs. (ticket #97)
  - Added AM API v3 support (ticket #174)
   - Each API method is a separate Omni command
   - `performoperationalaction` has a synonym: `poa`
   - Omni does not parse Ad RSpecs to reason about valid operational
     states or actions
   - `CreateSliver` and other AM API v1&2 methods work only for AMs
     speaking those versions of the AM API.
   - Added new options `--best-effort`, `--sliver-urn` (`-u`) and `--end-time` to
     support passing `geni_best_effort`, individual sliver URNs to act on,
     and `geni_end_time` respectively
   - Support credential structs: Framework classes are responsible for
     tagging credentials with the appropriate type and version. Internally,
     Omni deals with credentials as opaque blobs, except for a few helper
     routines. Credential saving and loading method write to `.xml` or `.json`
     files appropriately, and infer and correct loaded credentials as
     needed.
   - v3 method returns, which are all structs, are saved to `.json`
     files. This means manifest RSpecs (as returned by Describe, Allocate,
     Provision) are one entry in a larger `.json` file. Note that Allocate
     can take a `.json` file as input, and it will extract the request RSpec
     if needed.
   - AM API v3+ Omni methods all return the full code/value/output struct for use
     by scripts (ticket #183)
   - Omni checks v3 return structs, looking for missing slivers, slivers
     reporting errors, and checking sliver expirations.
  - Omni tries to correct the API version you specify: If you ask for V2
    but are talking to a V3 AM, it tries to reconnect to a V2 URL if the
    AM advertises it. (ticket #91, #141, #164)
  - Added a new option `--outputfile`: With `-o`, this means save command results to
    the given file name. Without this, Omni builds its own filename (as
    before). Include `%a` in specified filename and Omni interpolates an AM
    name. `%s` means insert the slice name. (ticket #175)
  - `getslicecred` and `getusercred` are more consistent in how the result
    is printed, logged, or saved. These methods now honor `-o`, `-p`, and `--stdout` options.
    `getusercred` honors the `--usercredfile` option. (ticket #176)
  - `getversion` output is saved to a `.json` file (ticket #150)
  - Allow specifying multiple aggregates on the command line (multiple
    `-a` options). All methods except `CreateSliver` support
    this. (ticket #177)
  - Added new option `--devmode` (default `False`). When true, only warn on bad
    inputs, but try to pass the bad inputs along anyhow. (ticket #78)
  - Added a new !GetVersion Cache: the results of `GetVersion` are
    cached locally as serialed JSON. `ListResources` and other calls that
    require information from `GetVersion` may use this cache instead.
    `GetVersion` does not use the cache by default. Cache entries
    have a max age, after which we always re-query the AM. (ticket #81)
  - libstitch example: Allow caller to specify the per-AM fake manifest RSpec to
    use when in fake mode, by using a comment in the request
    RSpec. (ticket #178)
  - omni-configure: Added new `-e` option to specify the experimenter's private
    SSH key. The public SSH key will be named `private_key.pub`
    (ticket #143, #144, #145)
  - readyToLogin: handle multiple users, multiple keys, the different
    ways different AMs return results, etc (ticket #117, #161, #171)
  - Omni code has been refactored for maintainability and
    extensability. Calls to clearinghouses are in chhandler.py, and to AM
    API functions are in amhandler.py. In the process, input checking and
    output formatting has been further standardized. (tickets #163, #168)
  - Log and return any AM API error return code and message (ticket #149).
  - Added a new option --raise-error-on-v2-amapi-error: When true, and
    using AM API v2, on an error return code, raise an AMAPIError that 
    includes the full return struct: this allows scripts to reason about
    the return code. This replaces a special case check for code 7
    (Refused) (ticket #183)
  - `getversion` returns the full struct (code/value/output) to
    scripts (ticket #183)
  - A couple utility methods can take no slice name, just a slice
    credential filename, and read the slice name/urn from the
    credential. See print_slice_expiration
  - When reading a credential from a file, make sure it matches the
    expected slice.
  - Log clearly when a supplied credential filename was not used,
    and instead omni contacted the clearinghouse (ticket #165)
  - Use json.dumps to produce pretty dict output; this allows
    re-parsing that output in Omni, e.g. in Allocate to get the request
    RSpec
  - Replace old `doNonNative` scripting example (`myscript.py`) with a
    script that reads the AM URL and slice name from a comment in the
    supplied RSpec file. (tickets #97, #184)
  - Remove obsolete setup-*.py files. Follow INSTALL.txt to install
    GCF an Omni. (ticket #169)
  - Added a utility function that checks for valid URNs by type,
    including checking AM API v3 rules restricting characters in
    URNs. (ticket #113)
  - Updated to latest SFA (from around July 20th, 2012)
  - Clean up `createsliver` output (ticket #139)
  - `Listresources` notes if supplied slice credential is expired (ticket #162)

 * gcf
  - Make AM API default to version 2, and RSpecs default to GENI 3 (in
    Omni, gcf-am, gcf-test). To talk to an AM API v1 aggregate
    (e.g. FOAM), you must supply an option: `-V1`. (ticket #173)
  - Add AM API v3 support, including tracking resource states and
    multiple slivers. Resource actions are geni_start, geni_stop,
    geni_restart. (ticket #156)
  - gcf-test: Add support for API v2 and v3, making v2 the default
    (matching other scripts) (ticket #179)
  - Updated to latest SFA (from around July 20th, 2012)
  - Added a GCF AM that proxies connections to other AMs, using a certificate
    retrieved from the new GENI Clearinghouse, plus a test script.
    Added gcf-gch: An XMLRPC interface to the new GENI Clearinghouse
  - Test for non existent certificate and key files, to provide nice
    error feedback (ticket #180)
  - `getversion` in v2 must return `geni_api_version` (ticket #151)

 * AM API acceptance tests
  - Added AM API v3 support. Not all bad-input style tests are
  implemented yet. (ticket #181)
  - Fuller testing of the `geni_available` flag (ticket #153)
  - Check for `geni_api_version` in `getversion` (ticket #152)
  - Allow optional fields to be None (ticket #185)

gcf 1.6.2:
 * omni
   - Added omni-configure.py script to autogenerate the omni_config (#127)
   - Log malformed sliverstatus (#128)
   - Better missing file error messages in delegateSliceCred (#129)
   - Update to SFA codebase as of 4/13/12
   - Bug fix: Handle AM down when !ListResources calls !GetVersion and
   gets a null (#131)
   - Implement list my slices for SFA/PlanetLab (#137)
   - Allow listing public keys installed by / known by the CH (#136)
 
 * gcf
   - Allow putting a UUID in experimenter certs (#130)

 * AM API acceptance tests
   - Added --pure-v1 which when used with -V 1 will only test for things required by AM API v1 (and not test for things required by Change Set A).  (#126)
   - Fix a bug in the RSpec schema urls and create a standard place to store these constants (#134)
   - When comparing request and manifest RSpecs, compare `component_id` for bound RSpecs only and compare `client_id` for both bound and unbound RSpecs. (#135)

gcf 1.6.1:
 * AM API v1 acceptance tests
   - request3.xml.sample should point to a node that really exists. (#124)

gcf 1.6:
 * omni
   - Log malformed XML exception correctly (#95)
   - Make getversion AM API v2 implementation be consistent with other commands (#109)
   - Added `--arbitrary-option` to allow testing whether an AM supports an arbitrary option (#111) 
   - Moved omni_config template to be omni_config.sample and changed instructions to match (#83)
   - Update libstitch to work with V2 AMs in some cases (#119)
   - Updated `get_aggregates()` call due to changes in SFA (#94)
   - Fix bug in `_get_advertised_rspec()` (#114)
   - Add `--logoutput` option and corresponding ability to use %(logfilename)s in log configuration file (#118)
   - readyToLogin.py example script now includes port info if ssh command is not port 22 (#115)
   - Fixed bug where if users attribute is empty in omni_config, then omni exited without a useful error (#116)
   - Improve busy response handling to AM's running AM API v2 and SAs (#123)
 * gcf
   - Moved gcf_config template to be gcf_config.sample and changed instructions to match (#83)
   - Cleaned up TROUBLESHOOTING.txt (#110)
 * AM API v1 acceptance tests
   - Changed sample RSpec files to end in `.xml.sample` instead of `.xml` (#83)
   - Added a test that delegated credentials are used properly (#99)
   - Added a test that exercises `CreateSliver` on an existing sliver (#87)
   - Added AM API v2 support for acceptance tests (#100)
   - Fix bug in schemas passed into rspeclint (#112)
   - Added `--monitoring` flag to acceptance tests to support their use in cross framework testing (#103)

gcf 1.5.2:
 * omni    
   - Validate the API version argument (#92)

 * AM API v1 acceptance tests
   - Exercise !ListResourcs with an untrusted authority (#93)
   - Exercise the !CreateSliver workflow with multiple simultaneous slivers (#84)
   - Exercise `Shutdown` (#86)
   - Exercise !ListResources with broken credentials (#85)
   - Verify that !ListResources(slice) returns a slice manifest RSpec (#88)
   - Verify that !CreateSliver returns a slice manifest RSpec (#88)

gcf 1.5.1:
 * omni
  * Incorporated latest SFA library changes (tag sfa-2.0-4)
  * Complete support of AM API v2 (ticket #69)
    - Default is AM API v1
    - Use `-V 2` or `--api-version 2` to cause omni to use AM APIv2 to speak to aggregates
   * Added `--available` to have listresources filter calls to only include available nodes (ticket #74)
   * Added `--no-compress` to allow the user to specify that AM API call returns should not be compressed (ticket #73)
 * gcf
  * Incorporated latest SFA library changes (tag sfa-2.0-4)
  * Complete support of AM API v2 in reference AM (ticket #68)  
 * AM API v1 acceptance tests
  * Test common options on `ListResources` (ticket #75)
  * Test `CreateSliver` workflow on deleted/non-existant slivers (ticket #79)
  * Test `CreateSliver` with a variety of bad request RSpecs (ticket #76)
  * Test `CreateSliver` succeeds under normal conditions (ticket #72)
  * Test `RenewSliver` under normal conditions (#77)
  * Added `--sleep-time` to adjust the time between AM API calls at the AM

gcf 1.5:
 * omni
  * Removed AM specific URL validation checks; they were confusing. (ticket #66)
  * Incorporated SFA library fixes
  * Updated `readyToLogin` script to filter out nodes that aren't ready
    and handle if !PlanetLab has no resources
  * Improved check of manifest RSpec returned by `CreateSliver`
  * Added `--usercredfile` to allow the user to provide their user credential as a file
  * Implemented preliminary (but incomplete) support of AM API v2
 * gcf
  * Added a reference AM which supports (most of) AM API v2
 * AM API v1 acceptance tests
  * Initial cut at acceptance tests

gcf 1.4:
 * omni
  * Omni logging is configurable with a `-l` option, or from a script by calling applyLogConfig(). (ticket #61)
  * Omni aborts if it detects your slice has expired (ticket #51)
  * Omni config can define aggregate nicknames, to use instead of a URL in the -a argument. (ticket #62)
  * Solved a thread safety bug in omni - copy options list. (ticket #63)
  * SFA logger handles log file conflicts (ticket #48)
  * Handle expired user certs nicely in Omni (ticket #52)
  * Write output filename when `ListResources` or `GetVersion` saves results to a file. (ticket #53)
  * Warn on common AM URL typos. (ticket #54)
  * Pause 10 seconds and retry (max 3x) if server says it is busy, as ProtoGENI often does. (ticket #55)
  * Added stitching script in examples. Uses Omni library to do VLAN stitching between aggregates using tree mode (no negotiation). The script functionality is provided as a library itself, and provides a complex Omni scripting example.
  * SFA library updates (eg slices declare an XML namespace)
  * SFA library bug fixes
  * Fixed a minor bug in examples/readyToLogin for certain ProtoGENI aggregates
  * Incorporated GEC 11 ABAC demonstration code
  * Added a "--no-tz" option for renewing slivers at older SFA-based aggregates. (ticket #65)
 * gcf
  * Fix `RenewSlice` in `gcf-ch.py` to honor the requested time. (ticket #60)
  * GCF tools option change: gen-certs, gcf-am, etc now use `-c` to specify the config file, not -f. -g lets you specify the cert file. (ticket #56)
  * Certificate lifetime is configurable in gen-certs (ticket #57)
  * GCF slices are delegatable by default (library supports specifying this now) (ticket #58)
  * Changed certificate generation (src/gen-certs.py) to properly mark the ch certificate as a CA


gcf 1.3.2:
        - Fixed user-is-a-slice bug (ticket #49)

gcf 1.3.1:
	- SFA library fixes with delegated slice credentials
	- Ensure the root error is reported to the user when there are
	problems.
	- Once the user has failed to enter their passphrase twice,
	exit - don't bury it in later errors. (ticket #43)
	- Clean up timezone handling (ticket #47)
        - examples directory contains simple scripting examples
        - New delegateSliceCred script allowing off-line delegation of
	slice credentials.
        Run src/delegateSliceCred.py -h for usage. (ticket #44)
	- More error message cleanup

gcf 1.3 May, 2011:
	GCF:
	- Fix certificates to be marked V3, instead of erroneously V1
	(ticket #36)
	- Support additional options in the AM's `GetVersion`
	- Bug fixes

	Omni:
	- Omnispecs are deprecated and native RSpecs are now the default.
	- New --omnispec option (default false). Users should use
	native RSpecs.
	- New -o and -p options controlling saving results in files
	(see getversion, sliverstatus, listResources, getslicecred,
	createsliver) (tickets #39,42)
	- --tostdout says when not saving results to files per -o
	option, write results to STDOUT instead of log stream (for redirecting)
	- New -t option to specify that Ad RSpecs must be of a
	particular type and version. An AM that cannot provide that
	format will not be included in results. (ticket #40)
	- Ticket #41: --slicecredfile specifies the name of a file to
	save/load a slice credential from.
{{{
	    createslice -o --slicecredfile <filename>
}}}
 	saves the new slice credential there. AM calls can use the
	credential. For example: 
{{{
            omni.py  --slicecredfile mysavedcred.xml \
	               createsliver myslicename myRSpec.xml
}}}
	- New listmyslices command added to see what your framework's
	registry has for you (ticket #38)
	- Refactoring to allow re-use of omni functions as library
	calls (ticket #37)
	- User feedback is clearer
	- Clean up error handling (tickets #25,#28,#29)
	- Check slice expiration, print for user (ticket #35)
	- New print_slice_expiration omni function
	- New api_test script to test AM API compliance and server availability
	- Add options for temporary Orca compatibility
	- Better config file searching
	- From Ezra Kissel: Enable allocating specific PG nodes from
	omnispecs (ticket #33)
	- Bug fixes

gcf 1.0 September, 2010:
       - RPM library install available, with dependencies
       - Refactored URN, certificate and credential utilities into
       library functions
       - Renamed gam -> gcf-am, gch, client
       - Refactored omni support files to parallel directory
       - gcf_config configures URNs, file locations, etc.
       - geni_aggregates incorporated into gcf_config
       - omni_config is now a Python properties file format
       - omni listresources takes optional Aggregate Manager URLs to contact
       - Drop CH.Resolve - not used
       - Dropped the CA certificate. The CH certificate is the
       self-signed root. Install only the CH certificate at all
       federated AMs to allow peering.
       - Dropped the -u user certificate argument to the GENI
       Clearinghouse - not needed.
       - Refactored common functionality for manipulating Credentials
       into new src/geni/credential.py
       - Shutdown now requires the shutdown privilege (which proper
       user credentials will have)
       - Omni supports !OpenFlow Aggregate Managers and RSpecs (not yet
       the !OpenFlow Clearinghouse)
       - More error checking of arguments and more helpful error messages 
       - omni_config now accepts # started comments
       - Comments and documentation

July, 2010:
	Much more documentation, error checking, logging, and clearer error
	reporting.

	Support credentials from multiple control frameworks / CAs
	without restarting.

	gcf-am and gcf-ch want the -r argument to be a directory of all
	trusted (federated) CA and Clearinghouse certificates, to be
	able to validate and accept certificates from multiple control
	frameworks at once.

	gcf-ch takes a user certificate argument for test purposes<|MERGE_RESOLUTION|>--- conflicted
+++ resolved
@@ -1,12 +1,9 @@
 # Note: keep this file in wiki format for easy pasting to the gcf wiki
 
 gcf 2.5:
-<<<<<<< HEAD
  * Refactored the source code to make it easier to import Omni in
    other tools. Look in `src/gcf` for directories that were
    previously directly under `src`. (#388)
-=======
->>>>>>> 282cda75
  * Omni adds the ability to contact clearinghouses that speak the
    Uniform Federation API using framework type `chapi`
  * Added utilities for creating and processing 'Speaks For'
@@ -17,11 +14,8 @@
  * Stitcher saves the manifest RSpec to a file by default.
  * Stitcher adds the ability to query the Stitching Service for a list of
    stitchable aggregates.
-<<<<<<< HEAD
-=======
  * Stitcher fills in capacity on your links where it is missing
    (amount is configurable)
->>>>>>> 282cda75
 
  * omni
   - Avoid sending options to `getversion` if there are none, to support querying v1 AMs (#375)
@@ -61,11 +55,7 @@
     compliance) (#482)
   - URN testing requires 4 `+` separated pieces (#483)
   - Log at debug when downloading the aggregate nickname cache fails (#485)
-<<<<<<< HEAD
   - Add a new framework type `chapi` for talking the Uniform Federation API 
-=======
-  - Add a new framework type `chapi` for talking the Uniform Federation API
->>>>>>> 282cda75
     (http://groups.geni.net/geni/wiki/UniformClearinghouseAPI)
     to compliant clearinghouses (e.g. GENI Clearinghouse). (#345)
    - See `omni_config.sample` for config options required
@@ -89,7 +79,6 @@
   - `chapi` framework looks up the MA and SA at the clearinghouse,
     though you can configure where they run. (#490)
   - Warn when acting at all AMs in the clearinghouse - slow (#461)
-<<<<<<< HEAD
   - Speaks for option that Omni passes to aggregates has been renamed
     `geni_speaking_for` (#466)
   - Refactored the source code to make it easier to import Omni in
@@ -102,10 +91,6 @@
      `gcf/oscript.py`
    - To update your script that uses omni as a library:
     - Change `import omni` to `import gcf.oscript as omni`
-=======
-  - Speaks for option has that Omni passes to aggregates has been
-    renamed `geni_speaking_for` (#466)
->>>>>>> 282cda75
   - Show the AM nickname in addition to URL in output (#424)
 
  * stitcher
