--- conflicted
+++ resolved
@@ -11,12 +11,9 @@
   * Add support for `--start-time` option to specify a `geni_start_time` option
     for any aggregates that support such a value. (#660)
   * Update copyrights to 2015 (#764)
-<<<<<<< HEAD
+  * Add nicknames for !CloudLab and Apt. (#767)
   * Support `Update()` and `Cancel()` from AM APIv4 in any v3+ implementation. Support
     is only known at ProtoGENI, and is limited. (#589)
-=======
-  * Add nicknames for !CloudLab and Apt. (#767)
->>>>>>> aebc9ade
 
  * Stitcher
   * Limit available range on a hop that doesn't import to tags available at hops that 
