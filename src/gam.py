#!/usr/bin/python

#----------------------------------------------------------------------
# Copyright (c) 2010 Raytheon BBN Technologies
#
# Permission is hereby granted, free of charge, to any person obtaining
# a copy of this software and/or hardware specification (the "Work") to
# deal in the Work without restriction, including without limitation the
# rights to use, copy, modify, merge, publish, distribute, sublicense,
# and/or sell copies of the Work, and to permit persons to whom the Work
# is furnished to do so, subject to the following conditions:
#
# The above copyright notice and this permission notice shall be
# included in all copies or substantial portions of the Work.
#
# THE WORK IS PROVIDED "AS IS", WITHOUT WARRANTY OF ANY KIND, EXPRESS
# OR IMPLIED, INCLUDING BUT NOT LIMITED TO THE WARRANTIES OF
# MERCHANTABILITY, FITNESS FOR A PARTICULAR PURPOSE AND
# NONINFRINGEMENT. IN NO EVENT SHALL THE AUTHORS OR COPYRIGHT
# HOLDERS BE LIABLE FOR ANY CLAIM, DAMAGES OR OTHER LIABILITY,
# WHETHER IN AN ACTION OF CONTRACT, TORT OR OTHERWISE, ARISING FROM,
# OUT OF OR IN CONNECTION WITH THE WORK OR THE USE OR OTHER DEALINGS
# IN THE WORK.
#----------------------------------------------------------------------

import sys

# Check python version. Requires 2.6 or greater, but less than 3.
if sys.version_info < (2, 6):
    raise Exception('Must use python 2.6 or greater.')
elif sys.version_info >= (3,):
    raise Exception('Not python 3 ready')

import base64
import datetime
import logging
import optparse
import xml.dom.minidom as minidom
import xmlrpclib
import zlib
import dateutil.parser
import geni
import sfa.trust.credential as cred
import sfa.trust.gid as gid

class CredentialVerifier(object):
    
    def __init__(self, root_cert_file):
        self.root_cert_files = [root_cert_file]

    def verify_from_strings(self, gid_string, cred_strings, target_urn,
                            privileges):
        def make_cred(cred_string):
            return cred.Credential(string=cred_string)
        return self.verify(gid.GID(string=gid_string),
                           map(make_cred, cred_strings),
                           target_urn,
                           privileges)
        
    def verify_source(self, source_gid, credential):
        source_urn = source_gid.get_urn()
        cred_source_urn = credential.get_gid_caller().get_urn()
        logging.debug('Verifying source %r against credential %r source %r',
                      source_urn, credential, cred_source_urn)
        result = (cred_source_urn == source_urn)
        if result:
            logging.debug('Source URNs match')
        else:
            logging.debug('Source URNs do not match')
        return result
    
    def verify_target(self, target_urn, credential):
        if not target_urn:
            logging.debug('No target specified, considering it a match.')
            return True
        else:
            cred_target_urn = credential.get_gid_object().get_urn()
            logging.debug('Verifying target %r against credential target %r',
                          target_urn, cred_target_urn)
            result = target_urn == cred_target_urn
            if result:
                logging.debug('Target URNs match.')
            else:
                logging.debug('Target URNs do not match.')
            return result

    def verify_privileges(self, privileges, credential):
        result = True
        privs = credential.get_privileges()
        for priv in privileges:
            if not privs.can_perform(priv):
                logging.debug('Privilege %s not found', priv)
                result = False
        return result

    def verify(self, gid, credentials, target_urn, privileges):
        logging.debug('Verifying privileges')
<<<<<<< HEAD
        for tcf in self.root_cert_files:
            print 'Trusted cert file: %r' % (tcf)
        for cred in credentials:
            if (self.verify_source(gid, cred) and
                self.verify_target(target_urn, cred) and
                self.verify_privileges(privileges, cred) and
                cred.verify(self.root_cert_files)):
                return True
        # We did not find any credential with sufficient privileges
        # Raise an exception.
        fault_code = 'Insufficient privileges'
        fault_string = 'No credential was found with appropriate privileges.'
        raise xmlrpclib.Fault(fault_code, fault_string)
=======
        result = list()
        for cred in credentials:
            if (self.verify_source(gid, cred) and
                self.verify_target(target_urn, cred) and
                self.verify_privileges(privileges, cred)):
                result.append(cred)
        if result:
            return result
        else:
            # We did not find any credential with sufficient privileges
            # Raise an exception.
            fault_code = 'Insufficient privileges'
            fault_string = 'No credential was found with appropriate privileges.'
            raise xmlrpclib.Fault(fault_code, fault_string)
>>>>>>> 34ca479b

class Resource(object):

    def __init__(self, id, type):
        self._id = id
        self._type = type
        self.available = True

    def toxml(self):
        template = ('<resource><type>%s</type><id>%s</id>'
                    + '<available>%r</available></resource>')
        return template % (self._type, self._id, self.available)

    def urn(self):
        publicid = 'IDN geni.net//resource//%s_%s' % (self._type, str(self._id))
        return geni.publicid_to_urn(publicid)

    def __eq__(self, other):
        return self._id == other._id

    def __neq__(self, other):
        return self._id != other._id

    @classmethod
    def fromdom(cls, element):
        """Create a Resource instance from a DOM representation."""
        type = element.getElementsByTagName('type')[0].firstChild.data
        id = int(element.getElementsByTagName('id')[0].firstChild.data)
        return Resource(id, type)

class Sliver(object):

    def __init__(self, urn, expiration=datetime.datetime.now()):
        self.urn = urn
        self.resources = list()
        self.expiration = expiration

class AggregateManager(object):
    
    def __init__(self, root_cert):
        self._slivers = dict()
        self._resources = [Resource(x, 'Nothing') for x in range(10)]
<<<<<<< HEAD
        self._cred_verifier = CredentialVerifier(root_cert)
=======
        self._cred_verifier = CredentialVerifier()
        self.max_lease = datetime.timedelta(days=365)
>>>>>>> 34ca479b

    def GetVersion(self):
        return dict(geni_api=1)

    def ListResources(self, credentials, options):
        print 'ListResources(%r)' % (options)
        privileges = ('listresources',)
        self._cred_verifier.verify_from_strings(self._server.pem_cert,
                                                credentials,
                                                None,
                                                privileges)
        if not options:
            options = dict()
        if 'geni_slice_urn' in options:
            slice_urn = options['geni_slice_urn']
            if slice_urn in self._slivers:
                sliver = self._slivers[slice_urn]
                result = ('<rspec>'
                          + ''.join([x.toxml() for x in sliver.resources])
                          + '</rspec>')
            else:
                # return an empty rspec
                result = '<rspec/>'
        elif 'geni_available' in options and options['geni_available']:
            result = ('<rspec>' + ''.join([x.toxml() for x in self._resources])
                      + '</rspec>')
        else:
            all_resources = list()
            all_resources.extend(self._resources)
            for sliver in self._slivers:
                all_resources.extend(self._slivers[sliver].resources)
            result = ('<rspec>' + ''.join([x.toxml() for x in all_resources])
                      + '</rspec>')
        # Optionally compress the result
        if 'geni_compressed' in options and options['geni_compressed']:
            result = base64.b64encode(zlib.compress(result))
        return result

    def CreateSliver(self, slice_urn, credentials, rspec):
        print 'CreateSliver(%r)' % (slice_urn)
        privileges = ('createsliver',)
        creds = self._cred_verifier.verify_from_strings(self._server.pem_cert,
                                                        credentials,
                                                        slice_urn,
                                                        privileges)
        if slice_urn in self._slivers:
            raise Exception('Sliver already exists.')
        rspec_dom = minidom.parseString(rspec)
        resources = list()
        for elem in rspec_dom.documentElement.childNodes:
            resource = Resource.fromdom(elem)
            if resource not in self._resources:
                raise Exception('Resource not available')
            resources.append(resource)
        # determine max expiration time from credentials
        expiration = datetime.datetime.now() + self.max_lease
        for cred in creds:
            if cred.expiration < expiration:
                expiration = cred.expiration
        sliver = Sliver(slice_urn, expiration)
        # remove resources from available list
        for resource in resources:
            sliver.resources.append(resource)
            self._resources.remove(resource)
            resource.available = False
        self._slivers[slice_urn] = sliver
        return ('<rspec>' + ''.join([x.toxml() for x in sliver.resources])
                + '</rspec>')

    def DeleteSliver(self, slice_urn, credentials):
        print 'DeleteSliver(%r)' % (slice_urn)
        privileges = ('deleteslice',)
        self._cred_verifier.verify_from_strings(self._server.pem_cert,
                                                credentials,
                                                slice_urn,
                                                privileges)
        if slice_urn in self._slivers:
            sliver = self._slivers[slice_urn]
            # return the resources to the pool
            self._resources.extend(sliver.resources)
            for resource in sliver.resources:
                resource.available = True
            del self._slivers[slice_urn]
            return True
        else:
            return False

    def SliverStatus(self, slice_urn, credentials):
        # Loop over the resources in a sliver gathering status.
        print 'SliverStatus(%r)' % (slice_urn)
        privileges = ('getsliceresources',)
        self._cred_verifier.verify_from_strings(self._server.pem_cert,
                                                credentials,
                                                slice_urn,
                                                privileges)
        if slice_urn in self._slivers:
            sliver = self._slivers[slice_urn]
            res_status = list()
            for res in sliver.resources:
                res_status.append(dict(geni_urn=res.urn(),
                                       geni_status='ready',
                                       geni_error=''))
            return dict(geni_urn=sliver.urn,
                        # TODO: need to calculate sliver status
                        geni_status='ready',
                        geni_resources=res_status)
        else:
            self.no_such_slice(slice_urn)

    def RenewSliver(self, slice_urn, credentials, expiration_time):
        print 'RenewSliver(%r, %r)' % (slice_urn, expiration_time)
        privileges = ('renewsliver',)
        creds = self._cred_verifier.verify_from_strings(self._server.pem_cert,
                                                        credentials,
                                                        slice_urn,
                                                        privileges)
        if slice_urn in self._slivers:
            sliver = self._slivers.get(slice_urn)
            requested = dateutil.parser.parse(str(expiration_time))
            for cred in creds:
                if cred.expiration < requested:
                    return False
            sliver.expiration = requested
            return True
        else:
            self.no_such_slice(slice_urn)

    def Shutdown(self, slice_urn, credentials):
        print 'Shutdown(%r)' % (slice_urn)
        # No permission for Renew currently exists.
        if slice_urn in self._slivers:
            return False
        else:
            self.no_such_slice(slice_urn)

    def no_such_slice(self, slice_urn):
        "Raise a no such slice exception."
        fault_code = 'No such slice.'
        fault_string = 'The slice named by %s does not exist' % (slice_urn)
        raise xmlrpclib.Fault(fault_code, fault_string)


def parse_args(argv):
    parser = optparse.OptionParser()
    parser.add_option("-k", "--keyfile",
                      help="key file name", metavar="FILE")
    parser.add_option("-c", "--certfile",
                      help="certificate file name", metavar="FILE")
    parser.add_option("-r", "--rootcafile",
                      help="root ca certificate file name", metavar="FILE")
    # Could try to determine the real IP Address instead of the loopback
    # using socket.gethostbyname(socket.gethostname())
    parser.add_option("-H", "--host", default='127.0.0.1',
                      help="server ip", metavar="HOST")
    parser.add_option("-p", "--port", type=int, default=8001,
                      help="server port", metavar="PORT")
    parser.add_option("--debug", action="store_true", default=False,
                       help="enable debugging output")
    return parser.parse_args()

def main(argv=None):
    if argv is None:
        argv = sys.argv
    opts = parse_args(argv)[0]
    level = logging.INFO
    logging.basicConfig(level=level)
    if opts.debug:
        level = logging.DEBUG
    logger = logging.Logger("am")
    logger.setLevel(level)
    delegate = AggregateManager(opts.rootcafile)
    ams = geni.AggregateManagerServer((opts.host, opts.port),
                                      delegate=delegate,
                                      keyfile=opts.keyfile,
                                      certfile=opts.certfile,
                                      ca_certs=opts.rootcafile)
    print 'Listening on port %d...' % (opts.port)
    ams.serve_forever()

if __name__ == "__main__":
    sys.exit(main())<|MERGE_RESOLUTION|>--- conflicted
+++ resolved
@@ -95,26 +95,12 @@
 
     def verify(self, gid, credentials, target_urn, privileges):
         logging.debug('Verifying privileges')
-<<<<<<< HEAD
-        for tcf in self.root_cert_files:
-            print 'Trusted cert file: %r' % (tcf)
+        result = list()
         for cred in credentials:
             if (self.verify_source(gid, cred) and
                 self.verify_target(target_urn, cred) and
                 self.verify_privileges(privileges, cred) and
                 cred.verify(self.root_cert_files)):
-                return True
-        # We did not find any credential with sufficient privileges
-        # Raise an exception.
-        fault_code = 'Insufficient privileges'
-        fault_string = 'No credential was found with appropriate privileges.'
-        raise xmlrpclib.Fault(fault_code, fault_string)
-=======
-        result = list()
-        for cred in credentials:
-            if (self.verify_source(gid, cred) and
-                self.verify_target(target_urn, cred) and
-                self.verify_privileges(privileges, cred)):
                 result.append(cred)
         if result:
             return result
@@ -124,7 +110,6 @@
             fault_code = 'Insufficient privileges'
             fault_string = 'No credential was found with appropriate privileges.'
             raise xmlrpclib.Fault(fault_code, fault_string)
->>>>>>> 34ca479b
 
 class Resource(object):
 
@@ -167,12 +152,8 @@
     def __init__(self, root_cert):
         self._slivers = dict()
         self._resources = [Resource(x, 'Nothing') for x in range(10)]
-<<<<<<< HEAD
         self._cred_verifier = CredentialVerifier(root_cert)
-=======
-        self._cred_verifier = CredentialVerifier()
         self.max_lease = datetime.timedelta(days=365)
->>>>>>> 34ca479b
 
     def GetVersion(self):
         return dict(geni_api=1)
