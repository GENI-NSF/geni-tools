#!/usr/bin/env python

#----------------------------------------------------------------------
# Copyright (c) 2011-2013 Raytheon BBN Technologies
#
# Permission is hereby granted, free of charge, to any person obtaining
# a copy of this software and/or hardware specification (the "Work") to
# deal in the Work without restriction, including without limitation the
# rights to use, copy, modify, merge, publish, distribute, sublicense,
# and/or sell copies of the Work, and to permit persons to whom the Work
# is furnished to do so, subject to the following conditions:
#
# The above copyright notice and this permission notice shall be
# included in all copies or substantial portions of the Work.
#
# THE WORK IS PROVIDED "AS IS", WITHOUT WARRANTY OF ANY KIND, EXPRESS
# OR IMPLIED, INCLUDING BUT NOT LIMITED TO THE WARRANTIES OF
# MERCHANTABILITY, FITNESS FOR A PARTICULAR PURPOSE AND
# NONINFRINGEMENT. IN NO EVENT SHALL THE AUTHORS OR COPYRIGHT
# HOLDERS BE LIABLE FOR ANY CLAIM, DAMAGES OR OTHER LIABILITY,
# WHETHER IN AN ACTION OF CONTRACT, TORT OR OTHERWISE, ARISING FROM,
# OUT OF OR IN CONNECTION WITH THE WORK OR THE USE OR OTHER DEALINGS
# IN THE WORK.
#----------------------------------------------------------------------

""" The OMNI client
    This client is a GENI API client that is capable of connecting
    to multiple slice authorities (clearinghouses) for slice creation and deletion.
    See README-omni.txt

    Be sure to create an omni config file (typically ~/.gcf/omni_config)
    and supply valid paths to your per control framework user certs and keys.
    See gcf/omni_config.sample for an example, and src/omni-configure.py
    for a script to configure omni for you.

    Typical usage:
    omni.py sfa listresources
    
    The currently supported control frameworks (clearinghouse implementations)
    are SFA (i.e. PlanetLab), PG and GCF.

    Extending Omni to support additional frameworks with their own
    clearinghouse APIs requires adding a new Framework extension class.

    Return Values and Arguments of various omni commands:
      Aggregate functions:
       Most aggregate functions return 2 items: A string describing the result, and an object for tool use.
       In AM APIV3+ functions, that object is a dictionary by aggregate URL containing the full AM API v3+ return struct
       (code, value, output).
       [string dictionary] = omni.py getversion # dict is keyed by AM url
       [string dictionary] = omni.py listresources # dict is keyed by AM url,urn
       [string dictionary] = omni.py listresources SLICENAME # AM API V1&2 only; dict is keyed by AM url,urn
       [string dictionary] = omni.py describe SLICENAME # AM API V3+ only
       [string rspec] = omni.py createsliver SLICENAME RSPEC_FILENAME # AM API V1&2 only
       [string dictionary] = omni.py allocate SLICENAME RSPEC_FILENAME # AM API V3+ only
       [string dictionary] = omni.py provision SLICENAME # AM API V3+ only
       [string dictionary] = omni.py performoperationalaction SLICENAME ACTION # AM API V3+ only
       [string dictionary] = omni.py poa SLICENAME ACTION # AM API V3+ only; alias for performoperationalaction
       [string dictionary] = omni .py sliverstatus SLICENAME # AM API V1&2 only
       [string dictionary] = omni .py status SLICENAME # AM API V3+ only
       [string (successList of AM URLs, failList)] = omni.py renewsliver SLICENAME # AM API V1&2 only
       [string dictionary] = omni.py renew SLICENAME # AM API V3+ only
       [string (successList of AM URLs, failList)] = omni.py deletesliver SLICENAME # AM API V1&2 only
       [string dictionary] = omni.py delete SLICENAME # AM API V3+ only
       In AM API v1&2:
       [string (successList, failList)] = omni.py shutdown SLICENAME
       In AM API v3:
       [string dictionary] = omni.py shutdown SLICENAME

       Non-AM API functions exported by aggregates, supported by Omni:
       From ProtoGENI/InstaGENI:
       [string dictionary] = omni.py createimage SLICENAME IMAGENAME [false] -u <SLIVER URN>
       [string dictionary] = omni.py snapshotimage SLICENAME IMAGENAME [false] -u <SLIVER URN> ; alias for createimage
       [string dictionary] = omni.py deleteimage IMAGEURN [CREATORURN]
       [string dictionary] = omni.py listimages [CREATORURN]

      Clearinghouse functions:
       [string dictionary] = omni.py get_ch_version # dict of CH specific version information
       [string dictionary urn->url] = omni.py listaggregates
       On success: [string sliceurnstring] = omni.py createslice SLICENAME
       On fail: [string None] = omni.py createslice SLICENAME
       [stringCred stringCred] = omni.py getslicecred SLICENAME
       On success: [string dateTimeRenewedTo] = omni.py renewslice SLICENAME
       On fail: [string None] = omni.py renewslice SLICENAME
       [string Boolean] = omni.py deleteslice SLICENAME
       [string listOfSliceURNs] = omni.py listmyslices USER
       [string listOfSSHPublicKeys] = omni.py listmykeys
       [string stringCred] = omni.py getusercred
       [string string] = omni.py print_slice_expiration SLICENAME

      Other functions:
       [string dictionary] = omni.py nicknames # List aggregate and rspec nicknames    
"""

import ConfigParser
from copy import deepcopy
import datetime
import inspect
import logging.config
import optparse
import os
import sys
import urllib

from omnilib.util import OmniError, AMAPIError
from omnilib.handler import CallHandler
from omnilib.util.handler_utils import validate_url, printNicknames

# Explicitly import framework files so py2exe is happy
import omnilib.frameworks.framework_apg
import omnilib.frameworks.framework_base
import omnilib.frameworks.framework_gcf
import omnilib.frameworks.framework_gch
import omnilib.frameworks.framework_gib
import omnilib.frameworks.framework_of
import omnilib.frameworks.framework_pg
import omnilib.frameworks.framework_pgch
import omnilib.frameworks.framework_sfa

OMNI_VERSION="2.4"

#DEFAULT_RSPEC_LOCATION = "http://www.gpolab.bbn.com/experiment-support"               
#DEFAULT_RSPEC_EXTENSION = "xml"                

def countSuccess( successList, failList ):
    """Intended to be used with 'renewsliver', 'deletesliver', and
    'shutdown' which return a two item tuple as their second
    argument.  The first item is a list of urns/urls for which it
    successfully performed the operation.  The second item is a
    list of the urns/urls for which it did not successfully
    perform the operation.  Failure could be due to an actual
    error or just simply that there were no such resources
    allocated to this sliver at that aggregates.  In this context
    this method returns a tuple containing the number of items
    which succeeded and the number of items attempted.
    """
    succNum = len( successList )
    return (succNum, succNum + len( failList ) )

def load_agg_nick_config(opts, logger):
    """Load the agg_nick_cache file.
    Search path:
    - filename from commandline
      - in current directory
      - in ~/.gcf
    - agg_nick_cache in current directory
    - agg_nick_cache in ~/.gcf
    """

    # the directory of this file
    curr_dir = os.path.dirname(os.path.abspath(inspect.getfile(inspect.currentframe())))
    parent_dir = curr_dir.rsplit("/",1)[0]

    # Load up the config file
    configfiles = ['agg_nick_cache','~/.gcf/agg_nick_cache', os.path.join(parent_dir, 'agg_nick_cache.base')]
    
    aggNickCacheExists = False
    if opts.aggNickCacheName:
        # if aggNickCacheName defined on commandline does not exist, fail
        if os.path.exists( opts.aggNickCacheName ):
            configfiles.insert(0, opts.aggNickCacheName)
            aggNickCacheExists = True
        else:
            # Check maybe the default directory for the file
            configfile = os.path.join( '~/.gcf', opts.aggNickCacheName )
            configfile = os.path.expanduser( configfile )
            if os.path.exists( configfile ):
                configfiles.insert(0, configfile)
            else:
                logger.info("Config file '%s' or '%s' does not exist"
                     % (opts.aggNickCacheName, configfile))
    if aggNickCacheExists:
        aggNickCacheDate = os.path.getmtime(opts.aggNickCacheName)
        aggNickCacheTimestamp = datetime.datetime.fromtimestamp(aggNickCacheDate)
    else:
        aggNickCacheTimestamp = None

    if opts.noAggNickCache or (not aggNickCacheTimestamp and not opts.useAggNickCache) or (aggNickCacheTimestamp and aggNickCacheTimestamp < opts.AggNickCacheOldestDate):
        update_agg_nick_cache( opts, logger )

    # Find the first valid config file
    for cf in configfiles:         
        filename = os.path.expanduser(cf)
        if os.path.exists(filename):
            break
    config = {}       
    
    # Did we find a valid config file?
    if not os.path.exists(filename):
        prtStr = """Could not find an agg_nick_cache file in local directory or in ~/.gcf/agg_nick_cache"""
        logger.info( prtStr )
        return config


    logger.info("Loading agg_nick_cache file '%s'", filename)
    
    confparser = ConfigParser.RawConfigParser()
    try:
        confparser.read(filename)
    except ConfigParser.Error as exc:
        logger.error("agg_nick_cache file %s could not be parsed: %s"% (filename, str(exc)))
        raise OmniError, "agg_nick_cache file %s could not be parsed: %s"% (filename, str(exc))

    config = load_aggregate_nicknames( config, confparser, filename, logger, opts )
    return config

def load_config(opts, logger, config={}):
    """Load the omni config file.
    Search path:
    - filename from commandline
      - in current directory
      - in ~/.gcf
    - omni_config in current directory
    - omni_config in ~/.gcf
    """

    # Load up the config file
    configfiles = ['omni_config','~/.gcf/omni_config']

    if opts.configfile:
        # if configfile defined on commandline does not exist, fail
        if os.path.exists( opts.configfile ):
            configfiles.insert(0, opts.configfile)
        else:
            # Check maybe the default directory for the file
            configfile = os.path.join( '~/.gcf', opts.configfile )
            configfile = os.path.expanduser( configfile )
            if os.path.exists( configfile ):
                configfiles.insert(0, configfile)
            else:
                logger.error("Config file '%s' or '%s' does not exist"
                     % (opts.configfile, configfile))
                raise (OmniError, "Config file '%s' or '%s' does not exist"
                     % (opts.configfile, configfile))

    # Find the first valid config file
    for cf in configfiles:         
        filename = os.path.expanduser(cf)
        if os.path.exists(filename):
            break
    
    # Did we find a valid config file?
    if not os.path.exists(filename):
        prtStr = """ Could not find an omni configuration file in local directory or in ~/.gcf/omni_config
     An example config file can be found in the source tarball or on the wiki"""
        logger.error( prtStr )
        raise OmniError, prtStr

    logger.info("Loading config file %s", filename)
    
    confparser = ConfigParser.RawConfigParser()
    try:
        confparser.read(filename)
    except ConfigParser.Error as exc:
        logger.error("Config file %s could not be parsed: %s"% (filename, str(exc)))
        raise OmniError, "Config file %s could not be parsed: %s"% (filename, str(exc))

    # Load up the omni options
    config['logger'] = logger
    config['omni'] = {}
    for (key,val) in confparser.items('omni'):
        config['omni'][key] = val
        
    # Load up the users the user wants us to see        
    config['users'] = []
    if 'users' in config['omni']:
        if config['omni']['users'].strip() is not '' :
            for user in config['omni']['users'].split(','):
                if user.strip() is not '' : 
                    d = {}
                    for (key,val) in confparser.items(user.strip()):
                        d[key] = val
                    config['users'].append(d)

    config = load_aggregate_nicknames( config, confparser, filename, logger, opts )

    # Find rspec nicknames
    config['rspec_nicknames'] = {}
#    config['default_rspec_location'] = DEFAULT_RSPEC_LOCATION
#    config['default_rspec_extension'] = DEFAULT_RSPEC_EXTENSION
    if confparser.has_section('rspec_nicknames'):
        for (key,val) in confparser.items('rspec_nicknames'):
            key = key.strip()
            temp = val.strip()
            if temp == "":
                continue
            if key == "default_rspec_location":
                config['default_rspec_location'] = temp      
            elif key == "default_rspec_extension":
                config['default_rspec_extension'] = temp                
            else:
                config['rspec_nicknames'][key] = temp

    # Load up the framework section
    if not opts.framework:
        opts.framework = config['omni']['default_cf']

    # Fill in the project if it is configured
    if not opts.project:
        if config['omni'].has_key('default_project'):
            opts.project = config['omni']['default_project']

    logger.info("Using control framework %s" % opts.framework)

    # Find the control framework
    cf = opts.framework.strip()
    if not confparser.has_section(cf):
        logger.error( 'Missing framework %s in configuration file' % cf )
        raise OmniError, 'Missing framework %s in configuration file' % cf
    
    # Copy the control framework into a dictionary
    config['selected_framework'] = {}
    for (key,val) in confparser.items(cf):
        config['selected_framework'][key] = val

    return config

def load_aggregate_nicknames( config, confparser, filename, logger, opts ):
    # Find aggregate nicknames
    if not config.has_key('aggregate_nicknames'):
        config['aggregate_nicknames'] = {}
    if confparser.has_section('aggregate_nicknames'):
        for (key,val) in confparser.items('aggregate_nicknames'):
            temp = val.split(',')
            for i in range(len(temp)):
                temp[i] = temp[i].strip()
            if len(temp) != 2:
                logger.warn("Malformed definition of aggregate nickname %s. Should be <URN>,<URL> where URN may be empty. Got: %s", key, val)
            if len(temp) == 0:
                continue
            if len(temp) == 1:
                # Got 1 entry - if its a valid URL, use it
                res = validate_url(temp[0])
                if res is None or res.startswith("WARN:"):
                    t = temp[0]
                    temp = ["",t]
                else:
                    # not a valid URL. Skip it
                    logger.warn("Skipping aggregate nickname %s: %s doesn't look like a URL", key, temp[0])
                    continue

            # If temp len > 2: try to use it as is
<<<<<<< HEAD
            if config['aggregate_nicknames'].has_key(key):
                if config['aggregate_nicknames'][key] == temp:
                    #logger.debug("AM nickname %s from %s defined identically already", key, filename)
                    continue
                elif temp[0] == "" and config['aggregate_nicknames'][key][1] == temp[1]:
                    #logger.debug("AM nickname %s from %s already defined and with a URN", key, filename)
                    continue
                else:
                    logger.info("Aggregate nickname '%s' being redefined using value from '%s'. Old: %s=%s. New: %s=%s", key, filename, config['aggregate_nicknames'][key][0], config['aggregate_nicknames'][key][1], temp[0], temp[1])
#            else:
#                logger.debug("Loaded aggregate nickname '%s' from file '%s'." % (key, filename))
=======
            
            # Check for aggregate nickname conflicts
            # This nickname (key) is already loaded 
            # AND has a different url 
            # AND aggregates are specified on the command line
            # AND this nickname is one that is being queried on the command line
            if (config['aggregate_nicknames'].has_key(key) and config['aggregate_nicknames'][key] != temp) and (len(opts.aggregate) > 0 and (key in opts.aggregate)):
                logger.warn("Conflict for aggregate nickname '%s'.  Loaded from '%s'.", key, filename)                
            else:
                logger.debug("Loaded aggregate nickname '%s' from file '%s'." % (key, filename))
>>>>>>> e18e3469
            config['aggregate_nicknames'][key] = temp
    return config

def load_framework(config, opts):
    """Select the Control Framework to use from the config, and instantiate the proper class."""

    cf_type = config['selected_framework']['type']
    config['logger'].debug('Using framework type %s', cf_type)

    framework_mod = __import__('omnilib.frameworks.framework_%s' % cf_type, fromlist=['omnilib.frameworks'])
    config['selected_framework']['logger'] = config['logger']
    framework = framework_mod.Framework(config['selected_framework'], opts)
    return framework    

def update_agg_nick_cache( opts, logger ):
    """Try to download the definitive version of `agg_nick_cache` and
    store in the specified place."""
    try:
        # wget `agg_nick_cache`
        # cp `agg_nick_cache` opts.aggNickCacheName
        urllib.urlretrieve( opts.aggNickDefinitiveLocation, opts.aggNickCacheName )
        logger.info("Downloaded latest `agg_nick_cache` from '%s' and copied to '%s'." % (opts.aggNickDefinitiveLocation, opts.aggNickCacheName))
    except:
        logger.info("Attempted to download latest `agg_nick_cache` from '%s' but could not." % opts.aggNickDefinitiveLocation )

def initialize(argv, options=None ):
    """Parse argv (list) into the given optional optparse.Values object options.
    (Supplying an existing options object allows pre-setting certain values not in argv.)
    Then configure logging per those options.
    Then load the omni_config file
    Then initialize the control framework.
    Return the framework, config, args list, and optparse.Values struct."""

    opts, args = parse_args(argv, options)
    logger = configure_logging(opts)
    config = load_agg_nick_config(opts, logger)
    config = load_config(opts, logger, config)
    framework = load_framework(config, opts)
    logger.debug('User Cert File: %s', framework.cert)
    return framework, config, args, opts


####
def call(argv, options=None, verbose=False):
    """Method to use when calling omni as a library

    argv is a list ala sys.argv
    options is an optional optparse.Values structure like you get from parser.parse_args
      Use this to pre-set certain values, or allow your caller to get omni options from its commandline

    Verbose option allows printing the command and summary, or suppressing it.
    Callers can control omni logs (suppressing console printing for example) using python logging.

    Can call functions like this:
     User does:    myscript.py -f my_sfa --myScriptPrivateOption describe ahtest-describe-emulab-net.json

     Your myscript.py code does:
import os
import pprint
import re
import sys

import omni
from omnilib.util.files import *
from omnilib.util.omnierror import OmniError

################################################################################
# Requires that you have omni installed or the path to gcf/src in your
# PYTHONPATH.
#
# For example put the following in your bashrc:
#     export PYTHONPATH=${PYTHONPATH}:path/to/gcf/src
#
################################################################################

def main(argv=None):
  ##############################################################################
  # Get a parser from omni that understands omni options
  ##############################################################################
  parser = omni.getParser()
  # update usage for help message
  omni_usage = parser.get_usage()
  parser.set_usage(omni_usage+"\nmyscript.py supports additional commands.\n\n\tCommands and their arguments are:\n\t\t\t[add stuff here]")

  ##############################################################################
  # Add additional optparse.OptionParser style options for your
  # script as needed.
  # Be sure not to re-use options already in use by omni for
  # different meanings, otherwise you'll raise an OptionConflictError
  ##############################################################################
  parser.add_option("--myScriptPrivateOption",
                    help="A non-omni option added by %s"%sys.argv[0],
                    action="store_true", default=False)
  # options is an optparse.Values object, and args is a list
  options, args = parser.parse_args(sys.argv[1:])
  if options.myScriptPrivateOption:
    # do something special for your private script's options
    print "Got myScriptOption"



  ##############################################################################
  # Try to read 2nd argument as an RSpec filename. Pull the AM URL and
  # and maybe slice name from that file.
  # Then construct omni args appropriately: command, slicename, action or rspecfile or datetime
  ##############################################################################
  omniargs = []
  if args and len(args)>1:
    sliceurn = None
    # Try to read args[1] as an RSpec filename to read
    rspecfile = args[1]
    rspec = None
    if rspecfile:
      print "Looking for slice name and AM URL in RSpec file %s" % rspecfile
      try:
        rspec = readFile(rspecfile)
      except:
        print "Failed to read rspec from %s" % rspecfile

    if rspec:
    # Now parse the comments, whch look like this:
#<!-- Resources at AM:
#	URN: unspecified_AM_URN
#	URL: https://localhost:8001
# -->
# Reserved resources for:\n\tSlice: %s
# at AM:\n\tURN: %s\n\tURL: %s

      if not ("Resources at AM" in rspec or "Reserved resources for" in rspec):
        sys.exit("Could not find slice name or AM URL in RSpec %s" % rspec)
      amurn = None
      amurl = None
      # Pull out the AM URN and URL
      match = re.search(r"at AM:\n\tURN: (\S+)\n\tURL: (\S+)\n", rspec)
      if match:
        amurn = match.group(1)
        amurl = match.group(2)
        print "  Found AM %s (%s)" % (amurn, amurl)
        omniargs.append("-a")
        omniargs.append(amurl)

      # Pull out the slice name or URN if any
      if "Reserved resources for" in rspec:
        match = re.search(r"Reserved resources for:\n\tSlice: (\S+)\n\t", rspec)
        if match:
          sliceurn = match.group(1)
          print "  Found slice %s" % sliceurn

    command = args[0]
    rest = []
    if len(args) > 2:
      rest = args[2:]

    # If the command requires a slice and we didn't get a readable rspec from the rspecfile,
    # Then treat that as the slice
    if not sliceurn and rspecfile and not rspec:
      sliceurn = rspecfile
      rspecfile = None

    # construct the args in order
    omniargs.append(command)
    if sliceurn:
      omniargs.append(sliceurn)
    if rspecfile and command.lower() in ('createsliver', 'allocate'):
      omniargs.append(rspecfile)
    for arg in rest:
      omniargs.append(arg)
  elif len(args) == 1:
    omniargs = args
  else:
    print "Got no command or rspecfile. Run '%s -h' for more information."%sys.argv[0]
    return

  ##############################################################################
  # And now call omni, and omni sees your parsed options and arguments
  ##############################################################################
  print "Call Omni with args %s:\n" % omniargs
  try:
    text, retItem = omni.call(omniargs, options)
  except OmniError, oe:
    sys.exit("\nOmni call failed: %s" % oe)

  print "\nGot Result from Omni:\n"

  # Process the dictionary returned in some way
  if isinstance(retItem, dict):
    import json
    print json.dumps(retItem, ensure_ascii=True, indent=2)
  else:
    print pprint.pformat(retItem)

  # Give the text back to the user
  print text

  if type(retItem) == type({}):
    numItems = len(retItem.keys())
  elif type(retItem) == type([]):
    numItems = len(retItem)
  elif retItem is None:
    numItems = 0
  else:
    numItems = 1
  if numItems:
    print "\nThere were %d item(s) returned." % numItems

if __name__ == "__main__":
  sys.exit(main())


    This is equivalent to: ./omni.py -a <AM URL> describe <slicename>
    """

    if options is not None and not options.__class__==optparse.Values:
        raise OmniError("Invalid options argument to call: must be an optparse.Values object")

    if argv is None or not type(argv) == list:
        raise OmniError("Invalid argv argument to call: must be a list")

    framework, config, args, opts = initialize(argv, options)
    # process the user's call
    return API_call( framework, config, args, opts, verbose=verbose )

def API_call( framework, config, args, opts, verbose=False ):
    """Call the function from the given args list. 
    Apply the options from the given optparse.Values opts argument
    If verbose, print the command and the summary.
    Return the summary and the result object.
    """

    logger = config['logger']

    if opts.debug:
        logger.info(getSystemInfo() + "\nOmni: " + getOmniVersion())

    if len(args) > 0 and args[0].lower() == "nicknames":
        result = printNicknames(config, opts)
    else:
        # Process the user's call
        handler = CallHandler(framework, config, opts)
    #    Returns string, item
        result = handler._handle(args)
    if result is None:
        retVal = None
        retItem = None
    elif len(result)==2:
        retVal, retItem = result
    else:
        retVal = result
        retItem = None

    # Print the summary of the command result
    if verbose:
        #sys.argv when called as a library is
        # uninteresting/misleading. So args is better, but this misses
        # the options.
        # We print here all non-default options
        parser = getParser()
        nondef = ""
        for attr in dir(opts):
            import types
            if attr.startswith("_"):
                continue
            if isinstance(getattr(opts, attr), types.MethodType):
                continue
            # if the parser has no option with a dest==attr,
            # then continue
            # This means that the user supplied an option the parser didn't
            # handle, and typically there would have been an error,
            # but lets not complain here
            has = False
            for opt in parser.option_list:
                if opt.dest == attr:
                    has=True
            if has == False:
                continue
            if (not parser.defaults.has_key(attr)) or (parser.defaults[attr] != getattr(opts, attr)):
                # If default is a relative path we expanded,
                # then it looks like it changed here. So try expanding
                # any defaults to see if that makes it match
                try:
                    defVal = parser.defaults[attr]
                    defVal = os.path.normcase(os.path.expanduser(defVal))
                    if defVal == getattr(opts, attr):
                        continue
                except:
                    pass
                # non-default value
                nondef += "\n\t\t" + attr + ": " + str(getattr(opts, attr))

        if nondef != "":
            nondef = "\n  Options as run:" + nondef + "\n\n  "

        cmd = None
        if len(args) > 0:
            cmd = args[0]
        s = "Completed " + cmd + ":\n" + nondef + "Args: "+" ".join(args)+"\n\n  Result Summary: " + str(retVal)
        headerLen = (70 - (len(s) + 2)) / 4
        header = "- "*headerLen+" "+s+" "+"- "*headerLen

        logger.info( " " + "-"*60 )
        logger.info( header )
        # printed not logged so can redirect output to a file
        #logger.info(retVal)
#        logger.info( " " + "="*60 )
#        print retItem
        logger.info( " " + "="*60 )
    # end of if verbose
    
    return retVal, retItem

def configure_logging(opts):
    """Configure logging. If a log config filename is supplied with the -l option,
    and the file is non-empty, configure logging from that file. For details on this,
    see the applyLogConfig documentation.

    Otherwise, use a basic config, with INFO level by default,
    DEBUG level if opts.debug, INFO if opts.info, etc.

    Return a logger for 'omni'."""

    # Warning: If Omni is used as a library, and the caller did some logging configuration,
    # then the call here to logging.basicConfig(level) will do nothing. In particular, it will not reset
    # the log level based on the options supplied to Omni. The caller should supply a separate logging config
    # file, or use e.g. logging.disable(logging.INFO) before calling omni. and logging.disable(logging.NOTSET) after

    level = logging.INFO
    optlevel = 'INFO'
    # If log level was specified in options, use it. Most verbose
    # level is used. Note that at ERROR and WARN levels, command
    # outputs (like manifests) are not printed: use -o.
    if opts.error:
        level = logging.ERROR
        optlevel = 'ERROR'
    if opts.warn:
        level = logging.WARN
        optlevel = 'WARNING'
    if opts.info:
        level = logging.INFO
        optlevel = 'INFO'
    if opts.debug:
        level = logging.DEBUG
        optlevel = 'DEBUG'
    
    deft = {}

    # Add the ability to use %(logfilename)s in the logging config
    # file
    deft['logfilename'] = opts.logoutput

    if opts.logconfig:
        deft['optlevel'] = optlevel
        applyLogConfig(opts.logconfig, defaults=deft)
    else:
        # Ticket 296: Add timestamps to log messages
        fmt = '%(asctime)s %(levelname)-8s %(name)s: %(message)s'
        logging.basicConfig(level=level,format=fmt,datefmt='%H:%M:%S')

    logger = logging.getLogger("omni")
    
    return logger

def applyLogConfig(logConfigFilename, defaults={'optlevel': 'INFO'}):
    """Change the logging configuration to that in the specified file, if found.
    Effects all uses of python logging in this process.

    Existing loggers are not modified, unless they are explicitly named
    in the logging config file (they or their ancestor, not 'root').

    Tries hard to find the file, and does nothing if not found.

    'defaults' is a dictionary in ConfigParser format, that sets variables
    for use in the config files. Specifically,
    use this to set 'optlevel' to the basic logging level desired: INFO is the default.

    For help creating a logging config file,
    see http://docs.python.org/library/logging.config.html#configuration-file-format
    and see the sample 'omni_log_conf_sample.conf'

    From a script, you can over-ride the -l argument to change the log level.
    Alternatively, you can call this function during omni operations.
    Sample usage from a script:
      # Configure logging based on command line options, using any -l specified file
      framework, config, args, opts = omni.initialize(omniargs, options)
      text, retItem = omni.API_call( framework, config, args, opts )

      # Without changing commandline args, reset the logging config
      omni.applyLogConfig("examples/myLogConfig.conf")

      # <Here your script resets 'args' to give a different command>

      # Then make the call for the new command, using the new log level
      text, retItem = omni.API_call( framework, config, args, opts )
"""

    fns = [logConfigFilename, os.path.join('src', logConfigFilename), os.path.expanduser(logConfigFilename), os.path.join('.', logConfigFilename), os.path.abspath(logConfigFilename)]
    found = False
    for fn in fns:
        if os.path.exists(fn) and os.path.getsize(fn) > 0:
            # Only new loggers get the parameters in the config file.
            # If disable_existing is True(default), then existing loggers are disabled,
            # unless they (or ancestors, not 'root') are explicitly listed in the config file.
            logging.config.fileConfig(fn, defaults=defaults, disable_existing_loggers=False)
            logging.info("Configured logging from file %s", fn)
            found = True
            break

    if not found:
        logging.warn("Failed to find log config file %s", logConfigFilename)

def getSystemInfo():
    import platform
    pver = platform.python_implementation() + " " + platform.python_version()
    osinfo = platform.platform()
    return "Python: " + pver + "\nOS: " + osinfo

def getOmniVersion():
    version ="GENI Omni Command Line Aggregate Manager Tool Version %s" % OMNI_VERSION
    version +="\nCopyright (c) 2013 Raytheon BBN Technologies"
    return version

def getParser():
    """Construct an Options Parser for parsing omni arguments.
    Do not actually parse anything"""

    usage = "\n" + getOmniVersion() + "\n\n%prog [options] [--project <proj_name>] <command and arguments> \n\
\n \t Commands and their arguments are: \n\
 \t\tAM API functions: \n\
 \t\t\t getversion \n\
 \t\t\t listresources [In AM API V1 and V2 optional: slicename] \n\
 \t\t\t describe slicename [AM API V3 only] \n\
 \t\t\t createsliver <slicename> <rspec URL, filename, or nickname> [AM API V1&2 only] \n\
 \t\t\t allocate <slicename> <rspec URL, filename, or nickname> [AM API V3 only] \n\
 \t\t\t provision <slicename> [AM API V3 only] \n\
 \t\t\t performoperationalaction <slicename> <action> [AM API V3 only] \n\
 \t\t\t poa <slicename> <action> \n\
 \t\t\t\t [alias for 'performoperationalaction'; AM API V3 only] \n\
 \t\t\t sliverstatus <slicename> [AMAPI V1&2 only]\n\
 \t\t\t status <slicename> [AMAPI V3 only]\n\
 \t\t\t renewsliver <slicename> <new expiration time in UTC> [AM API V1&2 only] \n\
 \t\t\t renew <slicename> <new expiration time in UTC> [AM API V3 only] \n\
 \t\t\t deletesliver <slicename> [AM API V1&2 only] \n\
 \t\t\t delete <slicename> [AM API V3 only] \n\
 \t\t\t shutdown <slicename> \n\
 \t\tNon AM API aggregate functions (supported by some aggregates): \n\
 \t\t\t createimage <slicename> <imagename> [optional: false (keep image private)] -u <sliver urn> [ProtoGENI/InstaGENI only] \n\
 \t\t\t snapshotimage <slicename> <imagename> [optional: false (keep image private)] -u <sliver urn> [ProtoGENI/InstaGENI only] \n\
 \t\t\t\t [alias for 'createimage'] \n\
 \t\t\t deleteimage <imageurn> [optional: creatorurn] [ProtoGENI/InstaGENI only] \n\
 \t\t\t listimages [optional: creatorurn] [ProtoGENI/InstaGENI only] \n\
 \t\tClearinghouse / Slice Authority functions: \n\
 \t\t\t get_ch_version \n\
 \t\t\t listaggregates \n\
 \t\t\t createslice <slicename> \n\
 \t\t\t getslicecred <slicename> \n\
 \t\t\t renewslice <slicename> <new expiration time in UTC> \n\
 \t\t\t deleteslice <slicename> \n\
 \t\t\t listslices [optional: username] [Alias for listmyslices]\n\
 \t\t\t listmyslices [optional: username] \n\
 \t\t\t listmykeys \n\
 \t\t\t getusercred \n\
 \t\t\t print_slice_expiration <slicename> \n\
 \t\tOther functions: \n\
 \t\t\t nicknames \n\
\n\t See README-omni.txt for details.\n\
\t And see the Omni website at http://trac.gpolab.bbn.com/gcf"

    parser = optparse.OptionParser(usage=usage, version="%prog: " + getOmniVersion())

    # Basics
    basicgroup = optparse.OptionGroup( parser, "Basic and Most Used Options")
    basicgroup.add_option("-a", "--aggregate", metavar="AGGREGATE_URL", action="append",
                      help="Communicate with a specific aggregate")
    basicgroup.add_option("--available", dest='geni_available',
                      default=False, action="store_true",
                      help="Only return available resources")
    basicgroup.add_option("-c", "--configfile",
                      help="Config file name (aka `omni_config`)", metavar="FILE")
    basicgroup.add_option("-f", "--framework", default="",
                      help="Control framework to use for creation/deletion of slices")
    basicgroup.add_option("-r", "--project", 
                      help="Name of project. (For use with pgch framework.)")
    # Note that type and version are case in-sensitive strings.
    # This causes settiong options.explicitRSpecVersion as well
    basicgroup.add_option("-t", "--rspectype", nargs=2, default=["GENI", '3'], metavar="RSPEC-TYPE RSPEC-VERSION",
                      help="RSpec type and version to return, default 'GENI 3'")
    # This goes in options.api_version. Also causes setting options.explicitAPIVersion
    basicgroup.add_option("-V", "--api-version", type="int", default=2,
                      help="Specify version of AM API to use (default 2)")

    parser.add_option_group( basicgroup )
    # AM API v3 specific
    v3group = optparse.OptionGroup( parser, "AM API v3+",
                          "Options used in AM API v3 or later" )
    v3group.add_option("--best-effort", dest='geni_best_effort',
                      default=False, action="store_true",
                      help="Should AMs attempt to complete the operation on only some slivers, if others fail")
    v3group.add_option("--cred", action='append', metavar="CRED_FILENAME",
                      help="Send credential in given filename with any call that takes a list of credentials")
    v3group.add_option("--end-time", dest='geni_end_time',
                      help="Requested end time for any newly allocated or provisioned slivers - may be ignored by the AM")
# Sample options file content:
#{
# "option_name_1": "value",
# "option_name_2": {"complicated_dict" : 37},
# "option_name_3": 67
#}
    v3group.add_option("--optionsfile", metavar="JSON_OPTIONS_FILENAME",
                      help="Send all options defined in named JSON format file to methods that take options")
    v3group.add_option("--speaksfor", metavar="USER_URN",
                      help="Supply given URN as user we are speaking for in Speaks For option")
    v3group.add_option("-u", "--sliver-urn", dest="slivers", action="append",
                      help="Sliver URN (not name) on which to act. Supply this option multiple times for multiple slivers, or not at all to apply to the entire slice")

    parser.add_option_group( v3group )

    # logging levels
    loggroup = optparse.OptionGroup( parser, "Logging and Verboseness",
                          "Control the amount of output to the screen and/or to a log" )
    loggroup.add_option("-q", "--quiet", default=True, action="store_false", dest="verbose",
                      help="Turn off verbose command summary for omni commandline tool")
    loggroup.add_option("-v", "--verbose", default=True, action="store_true",
                      help="Turn on verbose command summary for omni commandline tool")
    loggroup.add_option("--debug", action="store_true", default=False,
                       help="Enable debugging output. If multiple loglevel are set from commandline (e.g. --debug, --info) the more verbose one will be preferred.")
    loggroup.add_option("--info", action="store_true", default=False,
                       help="Set logging to INFO.If multiple loglevel are set from commandline (e.g. --debug, --info) the more verbose one will be preferred.")
    loggroup.add_option("--warn", action="store_true", default=False,
                       help="Set log level to WARN. This won't print the command outputs, e.g. manifest rspec, so use the -o or the --outputfile options to save it to a file. If multiple loglevel are set from commandline (e.g. --debug, --info) the more verbose one will be preferred.")
    loggroup.add_option("--error", action="store_true", default=False,
                       help="Set log level to ERROR. This won't print the command outputs, e.g. manifest rspec, so use the -o or the --outputfile options to save it to a file.If multiple loglevel are set from commandline (e.g. --debug, --info) the more verbose one will be preferred.")
    loggroup.add_option("--verbosessl", default=False, action="store_true",
                      help="Turn on verbose SSL / XMLRPC logging")
    loggroup.add_option("-l", "--logconfig", default=None,
                      help="Python logging config file")
    loggroup.add_option("--logoutput", default='omni.log',
                      help="Python logging output file [use %(logfilename)s in logging config file]")
    loggroup.add_option("--tostdout", default=False, action="store_true",
                      help="Print results like rspecs to STDOUT instead of to log stream")
    parser.add_option_group( loggroup )

    # output to files
    filegroup = optparse.OptionGroup( parser, "File Output",
                          "Control name of output file and whether to output to a file" )
    filegroup.add_option("-o", "--output",  default=False, action="store_true",
                      help="Write output of many functions (getversion, listresources, allocate, status, getslicecred,...) , to a file (Omni picks the name)")
    filegroup.add_option("-p", "--prefix", default=None, metavar="FILENAME_PREFIX",
                      help="Filename prefix when saving results (used with -o, not --usercredfile, --slicecredfile, or --outputfile)")
    # If this next is set, then options.output is also set
    filegroup.add_option("--outputfile",  default=None, metavar="OUTPUT_FILENAME",
                      help="Name of file to write output to (instead of Omni picked name). '%a' will be replaced by servername, '%s' by slicename if any. Implies -o. Note that for multiple aggregates, without a '%a' in the name, only the last aggregate output will remain in the file. Will ignore -p.")
    filegroup.add_option("--usercredfile", default=None, metavar="USER_CRED_FILENAME",
                      help="Name of user credential file to read from if it exists, or save to when running like '--usercredfile myUserCred.xml -o getusercred'")
    filegroup.add_option("--slicecredfile", default=None, metavar="SLICE_CRED_FILENAME",
                      help="Name of slice credential file to read from if it exists, or save to when running like '--slicecredfile mySliceCred.xml -o getslicecred mySliceName'")
    parser.add_option_group( filegroup )
    # GetVersion
    gvgroup = optparse.OptionGroup( parser, "GetVersion Cache",
                          "Control GetVersion Cache" )
    gvgroup.add_option("--NoGetVersionCache", dest='noGetVersionCache',
                      default=False, action="store_true",
                      help="Disable using cached GetVersion results (forces refresh of cache)")
    gvgroup.add_option("--ForceUseGetVersionCache", dest='useGetVersionCache',
                      default=False, action="store_true",
                      help="Require using the GetVersion cache if possible (default false)")
    # This causes setting options.GetVersionCacheOldestDate
    gvgroup.add_option("--GetVersionCacheAge", dest='GetVersionCacheAge',
                      default=7,
                      help="Age in days of GetVersion cache info before refreshing (default is 7)")
    gvgroup.add_option("--GetVersionCacheName", dest='getversionCacheName',
                      default="~/.gcf/get_version_cache.json",
                      help="File where GetVersion info will be cached, default is ~/.gcf/get_version_cache.json")
    parser.add_option_group( gvgroup )

    # AggNick
    angroup = optparse.OptionGroup( parser, "Aggregate Nickname Cache",
                          "Control Aggregate Nickname Cache" )
    angroup.add_option("--NoAggNickCache", dest='noAggNickCache',
                      default=False, action="store_true",
                      help="Disable using cached AggNick results and force refresh of cache (default is %default)")
    angroup.add_option("--ForceUseAggNickCache", dest='useAggNickCache',
                      default=False, action="store_true",
                      help="Require using the AggNick cache if possible (default %default)")
    # This causes setting options.AggNickCacheOldestDate
    angroup.add_option("--AggNickCacheAge", dest='AggNickCacheAge',
                      default=1,
                      help="Age in days of AggNick cache info before refreshing (default is %default)")
    angroup.add_option("--AggNickCacheName", dest='aggNickCacheName',
                      default="~/.gcf/agg_nick_cache",
                      help="File where AggNick info will be cached, default is %default")
    angroup.add_option("--AggNickDefinitiveLocation", dest='aggNickDefinitiveLocation',
                      default="http://trac.gpolab.bbn.com/gcf/raw-attachment/wiki/Omni/agg_nick_cache",
                      help="Website with latest agg_nick_cache, default is %default")
    parser.add_option_group( angroup )

    # Development related
    devgroup = optparse.OptionGroup( parser, "For Developers",
                          "Features only needed by developers" )
    devgroup.add_option("--abac", default=False, action="store_true",
                      help="Use ABAC authorization")
    devgroup.add_option("--arbitrary-option", dest='arbitrary_option',
                      default=False, action="store_true",
                      help="Add an arbitrary option to ListResources (for testing purposes)")
    devgroup.add_option("--devmode", default=False, action="store_true",
                      help="Run in developer mode: more verbose, less error checking of inputs")
    devgroup.add_option("--no-compress", dest='geni_compressed', 
                      default=True, action="store_false",
                      help="Do not compress returned values")
    devgroup.add_option("--no-ssl", dest="ssl", action="store_false",
                      default=True, help="do not use ssl")
    devgroup.add_option("--no-tz", default=False, action="store_true",
                      help="Do not send timezone on RenewSliver")
    devgroup.add_option("--orca-slice-id", dest="orca_slice_id",
                      help="Use the given Orca slice id")
    devgroup.add_option("--raise-error-on-v2-amapi-error", dest='raiseErrorOnV2AMAPIError',
                      default=False, action="store_true",
                      help="In AM API v2, if an AM returns a non-0 (failure) result code, raise an AMAPIError. Default False. For use by scripts.")
    parser.add_option_group( devgroup )
    return parser

def parse_args(argv, options=None):
    """Parse the given argv list using the Omni optparse.OptionParser.
    Fill options into the given option optparse.Values object
    """
    if options is not None and not options.__class__==optparse.Values:
        raise OmniError("Invalid options argument to parse_args: must be an optparse.Values object")
    elif options is not None:
        # The caller, presumably a script, gave us an optparse.Values storage object.
        # Passing this object to parser.parse_args replaces the storage - it is pass
        # by reference. Callers may not expect that. In particular, multiple calls in
        # separate threads will conflict.
        # Make a deep copy
        options = deepcopy(options)

    parser = getParser()
    if argv is None:
        # prints to stderr
        parser.print_help()
        return

    (options, args) = parser.parse_args(argv, options)

    # Set an option indicating if the user explicitly requested the RSpec version
    options.ensure_value('explicitRSpecVersion', False)
    options.explicitRSpecVersion = ('-t' in argv or '--rspectype' in argv)

    # Set an option indicating if the user explicitly requested the API version
    options.ensure_value('explicitAPIVersion', False)
    # FIXME: Do something more extensible...
    options.explicitAPIVersion = ('-V' in argv or '--api-version' in argv or '-V1' in argv or '-V2' in argv or '-V3' in argv or '-V4' in argv or '-V5' in argv)

    # Validate options here if we want to be careful that options are of the right types...
    # particularly if the user passed in an options argument

    # Validate the API version. The parser has already converted the argument to
    # an integer, so check against a list of valid versions.
    supported_versions = [1, 2, 3]
    if options.api_version not in supported_versions:
        parser.error('API version "%s" is not a supported version. Valid versions are: %r.'
                     % (options.api_version, supported_versions))

    # From GetVersionCacheAge (int days) produce options.GetVersionCacheOldestDate as a datetime.datetime
    options.GetVersionCacheOldestDate = datetime.datetime.utcnow() - datetime.timedelta(days=options.GetVersionCacheAge)

    options.getversionCacheName = os.path.normcase(os.path.expanduser(options.getversionCacheName))

    if options.noGetVersionCache and options.useGetVersionCache:
        parser.error("Cannot both force not using the GetVersion cache and force TO use it.")

    # From AggNickCacheAge (int days) produce options.AggNickCacheOldestDate as a datetime.datetime
    options.AggNickCacheOldestDate = datetime.datetime.utcnow() - datetime.timedelta(days=options.AggNickCacheAge)

    options.aggNickCacheName = os.path.normcase(os.path.expanduser(options.aggNickCacheName))

    if options.noAggNickCache and options.useAggNickCache:
        parser.error("Cannot both force not using the AggNick cache and force TO use it.")

    if options.outputfile:
        options.output = True

    return options, args

def main(argv=None):
    # do initial setup & process the user's call
    if argv is None:
        argv = sys.argv[1:]
    try:
        framework, config, args, opts = initialize(argv)
        API_call(framework, config, args, opts, verbose=opts.verbose)
    except AMAPIError, ae:
        if ae.returnstruct and isinstance(ae.returnstruct, dict) and ae.returnstruct.has_key('code'):
            if isinstance(ae.returnstruct['code'], int) or isinstance(ae.returnstruct['code'], str):
                sys.exit(int(ae.returnstruct['code']))
            if isinstance(ae.returnstruct['code'], dict) and ae.returnstruct['code'].has_key('geni_code'):
                sys.exit(int(ae.returnstruct['code']['geni_code']))
        sys.exit(ae)

    except OmniError, oe:
        sys.exit(oe)
        
if __name__ == "__main__":
    sys.exit(main())<|MERGE_RESOLUTION|>--- conflicted
+++ resolved
@@ -340,7 +340,6 @@
                     continue
 
             # If temp len > 2: try to use it as is
-<<<<<<< HEAD
             if config['aggregate_nicknames'].has_key(key):
                 if config['aggregate_nicknames'][key] == temp:
                     #logger.debug("AM nickname %s from %s defined identically already", key, filename)
@@ -349,21 +348,14 @@
                     #logger.debug("AM nickname %s from %s already defined and with a URN", key, filename)
                     continue
                 else:
-                    logger.info("Aggregate nickname '%s' being redefined using value from '%s'. Old: %s=%s. New: %s=%s", key, filename, config['aggregate_nicknames'][key][0], config['aggregate_nicknames'][key][1], temp[0], temp[1])
+                    msg = "Aggregate nickname '%s' being redefined using value from '%s'" % (key, filename)
+                    if key in opts.aggregate:
+                        logger.warn(msg)
+                    else:
+                        logger.info(msg)
+                    logger.debug("     Old: %s=%s. New: %s=%s", config['aggregate_nicknames'][key][0], config['aggregate_nicknames'][key][1], temp[0], temp[1])
 #            else:
 #                logger.debug("Loaded aggregate nickname '%s' from file '%s'." % (key, filename))
-=======
-            
-            # Check for aggregate nickname conflicts
-            # This nickname (key) is already loaded 
-            # AND has a different url 
-            # AND aggregates are specified on the command line
-            # AND this nickname is one that is being queried on the command line
-            if (config['aggregate_nicknames'].has_key(key) and config['aggregate_nicknames'][key] != temp) and (len(opts.aggregate) > 0 and (key in opts.aggregate)):
-                logger.warn("Conflict for aggregate nickname '%s'.  Loaded from '%s'.", key, filename)                
-            else:
-                logger.debug("Loaded aggregate nickname '%s' from file '%s'." % (key, filename))
->>>>>>> e18e3469
             config['aggregate_nicknames'][key] = temp
     return config
 
