#----------------------------------------------------------------------
# Copyright (c) 2011 Raytheon BBN Technologies
#
# Permission is hereby granted, free of charge, to any person obtaining
# a copy of this software and/or hardware specification (the "Work") to
# deal in the Work without restriction, including without limitation the
# rights to use, copy, modify, merge, publish, distribute, sublicense,
# and/or sell copies of the Work, and to permit persons to whom the Work
# is furnished to do so, subject to the following conditions:
#
# The above copyright notice and this permission notice shall be
# included in all copies or substantial portions of the Work.
#
# THE WORK IS PROVIDED "AS IS", WITHOUT WARRANTY OF ANY KIND, EXPRESS
# OR IMPLIED, INCLUDING BUT NOT LIMITED TO THE WARRANTIES OF
# MERCHANTABILITY, FITNESS FOR A PARTICULAR PURPOSE AND
# NONINFRINGEMENT. IN NO EVENT SHALL THE AUTHORS OR COPYRIGHT
# HOLDERS BE LIABLE FOR ANY CLAIM, DAMAGES OR OTHER LIABILITY,
# WHETHER IN AN ACTION OF CONTRACT, TORT OR OTHERWISE, ARISING FROM,
# OUT OF OR IN CONNECTION WITH THE WORK OR THE USE OR OTHER DEALINGS
# IN THE WORK.
#----------------------------------------------------------------------
from omnilib.frameworks.framework_base import Framework_Base
from omnilib.util.dossl import _do_ssl
from geni.util.urn_util import is_valid_urn, URN, string_to_urn_format
import os
import sys

class Framework(Framework_Base):
    def __init__(self, config):
        Framework_Base.__init__(self,config)        
        config['cert'] = os.path.expanduser(config['cert'])
        if not os.path.exists(config['cert']):
            sys.exit('GCF Framework certfile %s doesnt exist' % config['cert'])
        config['key'] = os.path.expanduser(config['key'])        
        if not os.path.exists(config['key']):
            sys.exit('GCF Framework keyfile %s doesnt exist' % config['key'])
        if not config.has_key('verbose'):
            config['verbose'] = False
        self.config = config
        
        self.ch = self.make_client(config['ch'], self.key, self.cert,
                                   verbose=config['verbose'])
        self.cert_string = file(config['cert'],'r').read()
        self.user_cred = None
        self.logger = config['logger']
        
    def get_user_cred(self):
        message = ""
        if self.user_cred == None:
            (self.user_cred, message) = _do_ssl(self, None, ("Create user credential on GCF CH %s" % self.config['ch']), self.ch.CreateUserCredential, self.cert_string)
<<<<<<< HEAD

        return self.user_cred, message
=======
            # FIXME: use any message?
            _ = message #Appease eclipse
        return self.user_cred
>>>>>>> 69fb721a
    
    def get_slice_cred(self, urn):
        (cred, message) = _do_ssl(self, None, ("Create slice %s on GCF CH %s" % (urn, self.config['ch'])), self.ch.CreateSlice, urn)
        # FIXME: use any message?
        _ = message #Appease eclipse
        return cred
    
    def create_slice(self, urn):    
        return self.get_slice_cred(urn)
    
    def delete_slice(self, urn):
        (bool, message) = _do_ssl(self, None, ("Delete Slice %s on GCF CH %s" % (urn, self.config['ch'])), self.ch.DeleteSlice, urn)
        # FIXME: use any message?
        _ = message #Appease eclipse
        return bool
     
    def list_aggregates(self):
        (sites, message) = _do_ssl(self, None, ("List Aggregates at GCF CH %s" % self.config['ch']), self.ch.ListAggregates)
        if sites is None:
            # FIXME: use any message?
            _ = message #Appease eclipse
            sites = []
        aggs = {}
        for (urn, url) in sites:
            aggs[urn] = url
        
        return aggs

    
    def slice_name_to_urn(self, name):
        """Convert a slice name to a slice urn."""

        if name is None or name.strip() == '':
            raise Exception('Empty slice name')

        if is_valid_urn(name):
            urn = URN(None, None, None, name)
            if not urn.getType() == "slice":
                raise Exception("Invalid Slice name: got a non Slice URN %s", name)
            # if config has an authority, make sure it matches
            if self.config.has_key('authority'):
                auth = self.config['authority']
                urn_fmt_auth = string_to_urn_format(urn.getAuthority())
                if urn_fmt_auth != auth:
                    raise Exception("Invalid slice name: slice' authority (%s) doesn't match current configured authority (%s)" % (urn_fmt_auth, auth))
            return name

        if not self.config.has_key('authority'):
            raise Exception("Invalid configuration: no authority defined")

        auth = self.config['authority']
        return URN(auth, "slice", name).urn_string()

    def renew_slice(self, urn, expiration_dt):
        """See framework_base for doc.
        """
        expiration = expiration_dt.isoformat()
        (bool, message) = _do_ssl(self, None, ("Renew slice %s on GCF CH %s until %s" % (urn, self.config['ch'], expiration_dt)), self.ch.RenewSlice, urn, expiration)
        if bool:
            return expiration_dt
        else:
            # FIXME: use any message?
            _ = message #Appease eclipse
            return None<|MERGE_RESOLUTION|>--- conflicted
+++ resolved
@@ -49,14 +49,8 @@
         message = ""
         if self.user_cred == None:
             (self.user_cred, message) = _do_ssl(self, None, ("Create user credential on GCF CH %s" % self.config['ch']), self.ch.CreateUserCredential, self.cert_string)
-<<<<<<< HEAD
 
         return self.user_cred, message
-=======
-            # FIXME: use any message?
-            _ = message #Appease eclipse
-        return self.user_cred
->>>>>>> 69fb721a
     
     def get_slice_cred(self, urn):
         (cred, message) = _do_ssl(self, None, ("Create slice %s on GCF CH %s" % (urn, self.config['ch'])), self.ch.CreateSlice, urn)
