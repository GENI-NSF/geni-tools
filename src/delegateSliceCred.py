--- conflicted
+++ resolved
@@ -60,22 +60,13 @@
 import sys
 from xml.dom.minidom import Document, parseString
 
-<<<<<<< HEAD
 import gcf.sfa.trust.credential as cred
 import gcf.sfa.trust.rights as privs
 from gcf.sfa.trust.gid import GID
 from gcf.sfa.trust.certificate import Keypair, Certificate
 import gcf.omnilib.util.credparsing as credutils
 import gcf.omnilib.util.json_encoding as json_encoding
-=======
-import sfa.trust.credential as cred
-import sfa.trust.rights as privs
-from sfa.trust.gid import GID
-from sfa.trust.certificate import Keypair, Certificate
-import omnilib.util.credparsing as credutils
-import omnilib.util.json_encoding as json_encoding
-from geni.util.tz_util import tzd
->>>>>>> 1cde7ace
+from gcf.geni.util.tz_util import tzd
 
 def configure_logging(opts):
     """Configure logging. INFO level by defult, DEBUG level if opts.debug"""
