# Note: keep this file in wiki format for easy pasting to the gcf wiki

gcf 2.7:
<<<<<<< HEAD
 * readyToLogin
   * Handle when omni switches AM API version number (#643)
=======
 * Stitcher
  * Avoid requesting VLAN tag 'any' at OESS and DCN AMs. (#644)
>>>>>>> daab90b5

gcf 2.6:
 * Omni
  * New function `removeslicemember <slice> <username>`: 
    Remove the user with the given username from the named slice. (#515)
  * Add functions `listprojects` to list your projects, and `listprojectmembers`
    to list the members of a project and their role in the project and
    email address. (#495)
  * Include `addMemberToSliceAndSlivers` in Windows and Mac binaries (#585)
  * Include `remote-execute` in Mac binaries (#601)
  * Record FOAM reservations at the clearinghouse when using the
    `chapi` framework, by using fake sliver URNs. (#574)
  * `listslicemembers` honors the `-o` option to save results to a
    file, and `--tostdout` to instead go to STDOUT. (#489)
  * `listslivers` honors the `-o` option to save results to a file,
    and `--tostdout` to instead go to STDOUT. (#488)
  * `get_ch_version`, `listaggregates`, `listslices`, `listmyslices`,
    `listkeys`, `listmykeys`, `listimages`, and `nicknames`
    honor the `-o` option to save results to a file,
    and `--tostdout` to instead go to STDOUT. (#371)
  * `listkeys` return is a list of structs of ('`public_key`',
    '`private_key`'), where `private_key` is omitted for most
    frameworks and most cases where not available. (#600)
  * Added `print_sliver_expirations` to print the expirations of your
    slivers at requested aggregates. Also print sliver expirations from
    `sliverstatus`, `listresources` and `createsliver` calls. (#465, #564, #571)
   * Added new utilities in `handler_utils` to extract sliver
     expiration from the manifest and sliverstatus.
  * Clean up console log messages. (#623)
  * Retry on AM busy message two more times, sleeping 15 seconds instead 
    of 10. (#624,#635)
  * Restore printing of non-standard options used in command summary. (#625)
  * Help specifies defaults for more options. (#626)
  * Mac install clears old `omni.py` and similar aliases (#556)
  * Fix `get_cert_keyid` to get the key id from the certificate (#573)
  * `renewslice` properly warns if your new expiration is not what you
    requested (#575)
  * rspec_util utility takes optional logger (#612)
  * Add support for talking to SA/MA that speak Federation API v2.
    To use the v2 APIs, add to your `omni_config`: `speakv2=true`. (#613)
  * Ensure manifest from `createsliver` is printed prettily.
    `getPrettyRSpec` takes a flag on whether it does pretty
    printing, default True. Do not do pretty printing on most
    Ads, and some manifests. Uses less memory. (#610)
  * Clean up error getting slice credential for unknown slice from
   `chapi` clearinghouses. (#538)
  * Clarify error messages in `delegateSliceCred`. (#619)
  * Harden update of `agg_nick_cache` to avoid replacing a good cache
    with one that was empty or incomplete on download. (#631)
  * Document creating an alias for `addMemberToSliceAndSlivers`
    in `INSTALL.txt`. (#632)
  * Avoid error doing `listprojects` when user has none. (#637)
  * More use of `os.path.join`, `os.sep`, `os.normpath` for Windows support (#639)
  * Ensure SFA libraries look for the temp dir in `TMP` as well as `TEMPDIR`, and try to create
    the directory if it doesn't exist. (#560)

 * stitcher
  * Where possible, request that the AM pick the VLAN tag,
    by requesting 'any'. Therefore, many fewer VLAN unavailable
    errors. This only works at AMs that are VLAN producers or
    per the SCS do not depend on other AMs. This does not currently work at
    ExoGENI or GRAM-based AMs. (#576,#604)
  * Put the list of AMs used by the stitched slice in `~/.gcf`, not
    the current directory. So you can be in a different directory later 
    to find it. (#462)
  * Added new option `--fileDir`. If provided, all stitcher files go in this directory,
    and not the `/tmp` and `~/.gcf` 
    and current working directory otherwise used. This prefix also modifies 
    the value from `--prefix`, so other output files are written to this directory. 
    Therefore 2 stitcher instances can run in parallel. (#588)
   * Be sure to manipulate directories as absolute paths, so '.' works. (#629)
   * Test to ensure fileDir is a writable directory. (#633)
  * Support GRE links (instead of or in addition to stitched links). (#562)
  * Clean up logging: console log messages are cleaner and fewer. 
    Stitcher produces a debug-level log file named `stitcher.log`
    suitable for use in reporting problems. (#450)
   * Ensure log config file is found when running from other directories. (#628)
   * When the logging.conf file cannot be read (e.g. in Windows and Mac
     binary archives), try `pkg_utils`. Else, read a default configuration
     from a python constant. (#641)
  * Remove the MTU bug as a known issue, since it is fixed. (#555)
  * On an `INSUFFICIENT_BANDWIDTH` error, try excluding this AM, and
    advise the user to try less bandwidth. (#579)
  * Fix handling of ProtoGENI error messages and codes to reflect new
    use of VLAN_UNAVAILABLE and other error codes. (#602)
  * Add support for stitching schema v2: change schema versions to
    make AM happy as needed, find VLAN tags in the openflowl2sc
    capabilityDescriptor OR the l2sc descriptor (not both). Also added
    new option `--savedSCSResults` for running from saved SCS
    results. (#578)
  * At run end, print sliver expiration times for each AM, and warn if there are
    differences across AMs. (#572)
  * Exit if any nodes are unbound in the request. (#614)
  * Pass the usual `verbosessl` option to create the SCS client,
    allowing verbose logging of SSL connections to the SCS. (#557)
  * New range to pick a tag from must be limited by the available
    tags on other hops on the same path if they don't translate.
    Avoid picking a tag on one hop and copying it to another
    where it is illegal. (#558)
  * Make "Adding aggregate option" messages debug level (#584)
  * At PG/IG, `Need node id for links` is fatal (#583)
  * Request from the SCS the merged paths workflow, although we
    do not use it, as this forces SCS to detect workflow loops. (#580)
  * Clearer error messages when there are no more VLANs for stitcher
    to try. (#561)
  * Global IDs are per DCN AM, so record them on the hop not the path,
    to avoid misleading warnings on paths that cross 2 DCN AMs (like
    MAX and ION). (#582)
  * Support producing integrated manifest RSpec when using a GRAM-based AM. (#605)
  * `no edge hop` message at ProtoGENI AMs is fatal. (#611)
  * `--noReservation` exits with code `0`. (#609)
  * `Error in building the dependency tree, probably not available
    vlan path` at EG means the VLAN is unavailable. (#606)
  * `Edge iface mismatch when stitching` is fatal at PG AMs. (#615)
  * Turn down some ExoGENI only harmless messages. (#321)
  * Honor `--tostdout`, `--prefix`, and `--outputfile` in
    controlling where expanded request RSpecs are written
    when using `--noReservation`. (#608)
  * Pause between calls to the SCS the full 600 seconds only if we tried
    a reservation at a DCN AM - not just if any AM in the topology is a DCN AM. (#351)
  * On `VLAN PCE` error from a DCN AM, if we had asked for 'any' from the endpoints,
    then re-request asking for a different tag. Note that this still fails
    due to an IG bug. (#622)
  * Exit if the request RSpec requires an aggregate for which the URL
    is unknown. (#630)
  * When reserving at a DCN AM, if the expiration is after the slice expiration
    (a bug - ggw#1258), renew at the AM back to the slice expiration. (#638)
  * More use of `os.path.join`, `os.sep`, `os.normpath` for Windows support (#639)
  * If CWD is not writable and `fileDir` isn't already set, set `fileDir` to
    a writable temporary directory to hold stitcher output. (#642)

 * omni-configure
  * Support iMinds PG instance, and fix error message on unsupported
    PG SA (#597)

 * readyToLogin
  * Handle malformed sliver status (#599) 
  * Be robust to malformed EG manifest missing 'state' attribute. (#636)

 * gcf
  * Support for `geni_extend_alap` option in renew on GCF AMv2 and AMv3 (#414)
  * Support for `geni_am_type` and `geni_am_code` in GCF AMv3 (#568)
  * Fix gcf-test to work with AM API v3 again. (#616)

 * acceptance
  * Use your GENI Clearinghouse and Portal account for acceptance testing, not pgeni.
    And use resources from utahddc, not the GPO PL nodes. (#617)
  * Document scripts `am_api_accept_scaling.py` and `am_api_accept_nagios.py`. (#618)

gcf 2.5.3:
 * omni-configure:
  * Clean up output and function of `omni-configure` (#436)
    * Made `omni-configure` easier to use in cases where you are
    recreating an omni_config.
      To reconfigure an existing config and overwrite any relevant
      files try:
        `omni-configure --replace-all`
    * Refactored code for easier maintenance
    * `omni-configure` now records files that it writes in a new
    section of the omni_config
    * New option `--clean` will delete many files generated by
    `omni-configure`
    * New option `--replace-all` will act as if the user answered
    "yes" when asked whether to replace an existing file with a
    new one
    * Look for a portal omni bundle file named `omni.bundle` first
    before looking for `omni-bundle.zip`

 * omni
  * Can now parse omni-configure sections of omni_config. (#436)

gcf 2.5.2:
 * Update the OpenSSL version used in the Windows package to 1.0.1g,
   avoiding the heartbleed vulnerability. (#594)
 * Update various packages in Windows and Mac binaries to be
   consistent versions. (#595)

gcf 2.5.1:
 * Update licenses file for Windows and Mac Omni packages (#552)

gcf 2.5:
 * Released Windows and Mac OS X packages of the Omni experimenter
   utilities. (Developer gcf components are not included.)
 * Omni adds the ability to contact clearinghouses that speak the
   Uniform Federation API using framework type `chapi`
 * When using the new `chapi` framework allow a `--useSliceAggregates`
   option to specify that the aggregate action should be taken at all
   aggregates at which you have resources in this slice. (#507)
 * Added new options to allow installing SSH keys of all slice members
   when using the new `chapi` framework. (#491, #278)
 * Refactored the source code to make it easier to import Omni in
   other tools. Look in `src/gcf` for directories that were
   previously directly under `src`. (#388) Thanks to Nick Bastin.
 * Added utilities for creating and processing 'Speaks For'
   credentials (which Omni can pass along to aggregates and to Uniform
   Federation API clearinghouses).
 * Timeout Omni calls to servers after 6 minutes (controlled by `--ssltimeout`)
 * Stitcher adds an option to force use of the ExoSM for EG resources.
 * Stitcher saves the manifest RSpec to a file by default.
 * Stitcher fills in capacity on your links where it is missing
   (amount is configurable)
 * Stitcher adds the ability to query the Stitching Service for a list of
   stitchable aggregates.

 * omni
  - Add a new framework type `chapi` for talking the Uniform Federation API 
    (http://groups.geni.net/geni/wiki/UniformClearinghouseAPI)
    to compliant clearinghouses (e.g. GENI Clearinghouse). (#345, #440)
   - See `omni_config.sample` for config options required
   - To upgrade a `pgch` config for `ch.geni.net` to a `chapi` config:
    - Change `type = pgch` to `type = chapi`
    - Change `ch = https://ch.geni.net...` to:
{{{
ch=https://ch.geni.net:8444/CH
ma=https://ch.geni.net/MA
sa=https://ch.geni.net/SA
}}}
   Included in this change:
   - When creating or renewing or deleting slivers, tell the Slice Authority.
     This allows the SA to know (non-authoritatively) where your slice
     has resources. (#439)
   - New function `listslivers <slice>`: lists the slivers reported to 
     the slice authority in the given slice, by aggregate (with
     the sliver expirations). Note that this information is not
     authoritative - contact the aggregates if you want to be sure
     not to miss any reservations.
   - New function `listslicemembers <slice>`: lists the members of
     the given slice, with their email and registered SSH public
     keys (if any) and role in the slice. (#421, #431, #278)
   - New function `addslicemember <slice> <username> [optional: role]`:
     Adds the user with the given username to the named slice,
     with the given role (or `MEMBER` by default). Note this
     does not change what SSH keys are installed on any existing
     slivers. (#422, #513)
  - Support `geni_extend_alap` with new `--alap` option, allowing you to
    request that slivers be renewed as long as possible, if your
    requested time is not permitted by local AM policy. (#415)
  - When using the new `chapi` framework allow a `--useSliceAggregates`
    option to specify that the aggregate action should be taken at all
    aggregates at which you have resources in this slice. (#507)
   - Any `-a` aggregates are extra. 
   - At other frameworks, this is ignored.
   - This option is ignored for commands like `createsliver`,
   `allocate`, `provision`, and `getversion`.
  - Added new option `--noExtraCHCalls` to disable calls to the
    clearinghouse to report slivers, query for slivers, or query
    a list of aggregates; explicit CH calls and retrieving credentials
    is not effected. (#514)
  - Added new options controlling what SSH keys are installed on
    compute resources. Default behavior is unchanged. These options
    control what users are created and SSH keys installed in new
    slivers from `createsliver` or `provision`, or when you update
    the installed users and keys using 
    `performoperationalaction <slice> geni_update_users`.
    If you supply the new option `--useSliceMembers` and your
    clearinghouse supports listing slice members (i.e. the new `chapi`
    type), then Omni will fetch the members of your slice from the
    clearinghouse and their public SSH keys, and send those to the
    aggregate to install on new compute resources. (#278, #441)
    By default, Omni will ''also'' read the users and SSH keys
    configured in your `omni_config` as usual, ''adding'' those users
    and keys to the set downloaded from the clearinghouse, if any.
    You can skip reading the `omni_config` keys by supplying the new option
    `--ignoreConfigUsers`.
    As before, `performoperationalaction` allows you to specify a file
    containing options with the `--optionsfile` option. If that file
    specifies the `geni_users` option, then that is the only set of
    users and keys that is supplied with `performoperationalaction`.
    However, if you do not supply the `geni_users` option from a file,
    Omni uses the same logic as for `createsliver`, optionally
    querying your clearinghouse for slice members, and by default 
    reading users and keys configured in your `omni_config`. (#491)
  - If set, `GENI_FRAMEWORK` environment variable is the default for
    the `--framework` option (#315). Thanks to Nick Bastin.
  - If set, `GENI_USERCRED` and `GENI_SLICECRED` environment variables
    set the default path to your saved user and slice credentials
    (#434) Thanks to Nick Bastin.
  - Handle `~` in `usercredfile` and `slicecredfile` (#455) Thanks to
    Nick Bastin.
  - Support querying for other users' SSH keys where the CH supports it (#472)
  - Allow nicknames or URLs in the aggregates list in `omni_config` (#476)
  - Allow `PerformOperationalAction` on v2 AMs (#412)
  - Renew Slice returns actual new expiration (checks the SA, not just
    assuming success means you got what you asked for) (#428, #447)
  - Add a 360 second timeout on AM and CH calls. Option `--ssltimeout`
    allows changing this. (#407)
   - If Omni hangs talking to a server you believe is up, try
     specifying `--ssltimeout 0` to disable the timeout. Some servers
     cannot handle the timeout request. (See ticket #506)
   - Note this timeout does not work on old versions of python2.6 due
     to a known python bug: http://bugs.python.org/issue5103
  - Speed up `listaggregates` in `pgch` framework (don't test AM API
    compliance) (#482)
  - Refactored the source code to make it easier to import Omni in
    other tools. Look in `src/gcf` for directories that were
    previously directly under `src`. (#388) Thanks to Nick Bastin.
   - Your Omni based tool no longer needs to include any of the top
     level scripts that Omni/GCF includes, nor to provide the existing
     Omni `main`.
   - Most of the code in `omni.py` has now been moved to
     `gcf/oscript.py`
   - To update your script that uses omni as a library:
    - Change `import omni` to `import gcf.oscript as omni`
  - Avoid sending options to `getversion` if there are none, to support querying v1 AMs (#375)
  - Fix passing speaksfor and other options to `createsliver`, `renewsliver` (#377)
  - `renewslice` when given a slice credential replaces the saved 
    slice credential in place, rather than in a new filename. (#386)
  - Create any directories needed in the path to the `agg_nick_cache` (#383)
  - If using `--AggNickCacheName` and can't read/write to the specified
    file, omni should fall back to reading `agg_nick_cache.base` (#384)
  - Look up AM URN by URL in the defined aggregate nicknames (#404)
  - Support named timezones when renewing, etc (#503)
  - Eliminated a repetitive log message (#384, #385)
  - Fix bug in APIv3 calling status with slivers with different
    expiration times (#408)
  - Fit Omni result summaries in 80 character wide terminals (#409)
  - `ForceUseAggNickCache` avoids fetching new cache even if the agg
    nick cache is old (#391)
  - SFA slice and user records changed: keys and slices moved (#429)
  - Fix bug in handling errors in `listimages` and `deleteimage` (#437)
  - Support unicode urns (#448)
  - Return any error message from a CH on `getusercred` (#452)
  - Return error on SA error in `listslices` (#456)
  - Omni `cred_util.py` uses an omni logger (#460)
  - URN testing requires 4 `+` separated pieces (#483)
  - Log at debug when downloading the aggregate nickname cache fails (#485)
  - `chapi` framework looks up the MA and SA at the clearinghouse,
    though you can configure where they run. (#490)
  - Warn when acting at all AMs in the clearinghouse - slow (#461)
  - Speaks for option that Omni passes to aggregates has been renamed
    `geni_speaking_for` (#466)
  - Show the AM nickname instead of URL in output (#424, #504)
  - Properly parse the verbose config option and let the commandline
    `--verbosessl` over-ride it talking to clearinghouses. (#509)
  - Ensure `geni_version` on credential structs is a string.
    Fix bug in `get_cred_type` and correct for a chapi bug. (#516)
  - Notice invalid slice and member names earlier and suppress ugly
    tracebacks on most `chapi` framework errors. (#517)
  - Support AM API draft proposal O1 and allow '.' and '_' in sliver
    names, and do not complain or stop needlessly on illegal sliver
    names. (#518)
  - Catch parse errors when determining credential type (#521)
  - Using `chapi` framework, expired slice expirations are printed (#523)
  - When doing `renewsliver --alap`, if the real expiration is not in
    the `output` slot, call `sliverstatus` to get it. (#527)
  - Bail early from `createsliver` or `createimage` if the user
    didn't specify exactly one aggregate. (#395)
  - Update copyrights to 2014 (#463, #426)
  - Handle non string rspec when printing RSpec (#445)
  - Allow `--optionsfile` with `createimage`, `deleteimage`, and
    `listimages`. (#532)
  - Allow underscore in generated clean filenames (#533)
  - Handle `createslice` errors at the GENI Clearinghouse that might
    be due to having the wrong case, now the project and slice names 
    are case sensitive. (#535)
  - Trim trailing newlines before installing SSH keys (#537)
  - Explicitly import framework files in `oscript.py` to support
    Windows and Mac binaries. (#542)
  - Fix wording and licenses for Windows and Mac binaries (#541)
 
 * stitcher
  - Completely parse workflows 3+ hops deep (#432)
  - Retry if SFA AM gives error indicating a new project (#433)
  - scs.py supports monitoring style invocation. Invoke scs.py directly. 
    `--monitoring` suppresses some output, and `--scs_url` changes the SCS URL.
    Return 0 if SCS is up, 1 on error. (#394)
  - Fix call to delete reservation at an EG AM on allocate error (#406)
  - Handle empty range of VLANs in VLANRange (#471)
  - Report per sliver errors at DCN AMs (#481)
  - Fix circular imports in `RSpecParser` and `objects` (#459)
  - Add option `--useExoSM` to force use of the ExoSM for EG racks,
    where possible. Use this if you are reserving bare metal nodes. (#496)
  - Change filenames to not use bad characters to support Windows (#497)
  - `Could not verify topo` is fatal at PG AMs (#470)
  - `Hostname > 63 characters` is fatal at PG AMs (#475)
  - `Inconsistent ifacemap` is fatal at PG AMs (#477)
  - `Duplicate link` is fatal at PG AMs (#479)
  - `Must delete existing` is fatal at PG AMs (#438)
  - Ensure we have an error message when a DCN reservation failed to
    become ready and we have no circuitIDs. (#480)
  - Save the result manifest RSpec to a file always (not to log)
    unless the user specified `--tostdout` explicitly (#498)
  - Show the AM nickname in addition to URL in output (#424)
  - Suppress some useless log messages (#499)
  - New option to the SCS main `--listaggregates` to list the
    aggregates known to the SCS. (#501)
  - Treat another PG error message as meaning the VLAN is
    unavailable. (#285)
  - `CreateSliver: Existing record` is fatal at DCN aggregates (#438)
  - Note known issues in README-stitching (#469)
  - Added option `--defaultCapacity` to specify the default capacity
    to fill in on stitchable links that do not specify a capacity.
    At some aggregates, you must explicitly specify a capacity for
    stitching to work. Stitcher now ensures that all your stitchable
    links have an explicit capacity. (#464)
   - Works around issues http://groups.geni.net/geni/ticket/1039 and 
     http://groups.geni.net/geni/ticket/1101
  - Only add fake interface to a link for `--fixedEndpoint` option if
    there is only 1 interface on the link. (#392)
  - New option `--noReservation` to just get the expanded request
    RSpec, and not actually talk to the aggregates. (#505)
  - Be robust to SCS workflow having a fake all_paths path (#511)
  - When adding a fake node, only do so if there are only interfaces
    from a single AM - multiple interfaces at one AM counts as needing
    the fake one. Similarly, when adding capacity on property elements,
    set the destination based on an interface at a different aggregate. (#512)
  - Stop changing AM URL based on getversion Ad (breaks if AM lists wrong
    URL, as was happening). (#528)
  - Error from DCN AM is fatal: 'Login base must be specified'. (#529)
  - Avoid duplicating ExoSM in list of AMs when using `--useExoSM` (#530)
  - Major rewrite of code to handle an unavailable VLAN tag (#486)
   - Do not allow picking a tag already picked by same interface
     on a different path
   - Complain and bail if we run out of tags to pick from
   - Distinguish between tags that are available and tags to pick from
   - Cleaner error messages
   - For PG AMs (if we can tell), avoid using the same tag anywhere at
     the AM (except on the same path). (#355)
  - Allow underscore in project names to generate different saved slice
    credential files, so 2 slices aren't confused. (#533)
  - A `Malformed keys` error is fatal, so stop. (#537)
  - "Signer certificate does not have a URL" is a fatal error. (#539)
  - Clarify error logs to be clear if it was a VLAN unavailable error,
    aggregate error, or stitcher error, and if there is something
    specific the experimenter should do to fix it. (#540)
  - Internal API errors at DCN AMs are fatal (#546)
  - Avoid DCN AMs as the basis for the combined manifest,
    to avoid namespace problems in DCN manifests. (#549)
  - Try to handle a failed status that means vlan unavail in OSCARS (#547)

 * gcf
  - AM API v2 GCF AM now has a local policy limiting renewals to
    MAXLEASE days, set to 365. If `geni_extend_alap` is supplied, then
    renew any slivers as long as possible, reporting the new expiration. (#414)
  - Ensure that manifests include `client_id`, `component_id`,
    `component_manager_id`, and `sliver_id`. Also ensure that the sliver
    IDs are consistent with `sliverstatus` and between calls. Also clean
    up manifest formatting. (#484)
  - AM API v3 GCF AM must respect the `gcf_config` name of the AM authority (#487)
  - Add support for ABAC speaks for credentials to libraries,
    aggregates (#413)
  - Support named timezones when renewing, etc (#503)

 * acceptance tests
  - `get_ch_version` should return an `int` for `api`, not a `float` (#449)
 
 * omni-configure
  - Added Kentucky as a CH/SA authority (#453)
  - Add support for speaking the common Clearinghouse API (CH API) to
    the GENI Clearinghouse/Portal.  Use `--not-use-chapi` to get the old behavior. (#519)

 * readyToLogin.py
  - Add support for v2 GRAM (#444)
  - Fix error with called immediately after `createsliver` (#399)
  - Make work with `--useSliceAggregates` (#534)
  - Avoid errors when reservations include SFA AMs with no nodes. (#536)

 * Added new script `examples/addMemberToSliceAndSlivers` (#508)
  - Given a slice and a username, add the user to the slice and then
    add their Clearinghouse registered SSH keys to all existing slivers.

gcf 2.4.2:
 v2.4.2 contains changes to support running omni on Windows.
 * omni
  - On Windows, fix bug in construction of urls from
    `default_rspec_location` (#401)
 * readyToLogin.py
  - Better handle whitespaces between users' keys specified in the
    omni_config (#396)
 * omni-configure.py
  - Remove dependences on outside call to `ssh-keygen` (#400)
  - Set the default location of the `omni-bundle.zip` specified with the
    `-z` option on Windows XP (#402)
  - Fix bug that caused `.gcf` directory to not get created on Windows
    (#403)
 * acceptance tests
  - Use crossplatform `getpass` module instead of UNIX-only `pwd`
    modules in omni_unittest.py (#397)

gcf 2.4.1:
 * Modify readyToLogin.py to work with new login info in InstaGENI
   manifests (#389)

gcf 2.4:
 * omni
  - Add nicknames for RSpecs; includes ability to specify a default
  location. See the sample omni_config for details. (#265,#360,#361)
  - Make `allocate` accept rspecs loaded from a url (#287)
  - New command `nicknames` lists the known aggregate and rspec nicknames (#146)
  - Split aggregate nicknames into a separate file from `omni_config`. (#352)
    Omni periodically downloads a config file of standard aggregate
    nicknames so you don't have to define these, and can get such
    nicknames as soon as new aggregates are available.
  - New option `--speaksfor` to specify a user urn for the speaks for option. (#339) 
    See http://groups.geni.net/geni/wiki/GAPI_AM_API_DRAFT#ChangeSetP:SupportproxyclientsthatSpeakForanexperimenter
  - New option `--cred` to specify a file containing a credential to
  send to any call that takes a list of credentials. Supply this
  argument as many times as desired. (#46)
  - New option `--optionsfile` takes the name of a JSON format file
  listing additional named options to supply to calls that take
  options. (#327)
  Sample options file content:
{{{
{
 "option_name_1": "value",
 "option_name_2": {"complicated_dict" : 37},
 "option_name_3": 67
}
}}}
  - Log messages: include timestamp, make clearer (#296)
  - Renew to now or past raises an exception (#337)
  - Re-organize Omni help message for readability (#350)
  - When renewing a slice using a saved slice credential, save the new
  slice credential and avoid printing the old slice expiration (#314)
  - Clean up logs and error messages when an aggregate is unreachable. Clients are cached 
   for a given Omni invocation. `CreateSliver` now gets its aggregate similar to other methods. (#275,#311)
  - Add Utah DDC rack (#347)
  - Refactor chhandler credential saving methods into `handler_utils.py` (#309)
  - Explicitly import framework files to support packaging (#322)
  - Ignore unicode vs string in comparing AM URNs (#333)
  - Document omni command line options (#329)
  - Fix parsing of cache ages (#362)
  - Check for 0 sliver expirations in parsing `Provision` results (#364)
  - Allow scripts to use the omni `parse_args` with a supplied parser 
    (one that the script modified from the omni base). (#368)

 * gcf
  - Add timestamps to pgch logs (#297)
  - Make ch optionally multi-threaded, default True (#313,#359)
  - Credential verifier logs when a credential is unparseable but
    moves on to try others (#46)

 * stitcher
  - Add 2 new options to change sleep between sliverstatus calls at
    ION AMs and reservation attempts (#299)
  - Support EG AM Manifests where hop IDs are changed and only some
    hops are included, and vlanRangeAvailable is not trustworthy (#317)
  - Add new `--fixedEndpoint` option for use when link ends at a
    switch, so AMs are happy. (#336)
  - Add new `--noExoSM` option to try to force using local rack VMs
  - Save the slice credential to a file when we check it is valid, if
    it didn't already come from a file. (#309, #331)
  - Delete old getversion files (#307)
  - Retry DCN (ION) reservations at most 3 times locally, not 10 (#332)
  - Find missing AM URLs from `omni_config` nicknames or CH if possible (#319)
  - Stop adding expires attribute on request rspecs (#344)
  - Support SCS !GetVersion for testing (#295)
  - Pause longer before retrying ION circuits (#298, #299)
  - A Link with 2 identical AMs really has only 1 AM, so use Omni (#300)
  - Give up on fatal mapper errors from ProtoGENI based AMs (#301)
  - Sleep between runs after re-calling SCS, in case the sleep isn't
    needed. (#305)
  - Quiet down errors merging ExoGENI manifest RSpecs (#321)
  - Be a little more careful when merging hops in the combined manifest RSpec (#323)
  - Be sure to re-enable logging when an omni call raises an exception
    (#335)
  - Support multiple circuits when parsing sliverstatus at DCN AMs
    (#292)
  - PG AMs now report the failed path/tag - use that to ID the failed
    hop (#354)
  - Be sure to use distinct tags when 2 paths go across the same
    hop. Generally clean up code to pick a new VLAN tag locally (#353)
  - Fix up use of minidom Document (#358)
  - Bail out more completely if a transit aggregate has a fatal error (#365)
  - Be sure `--noExoSM` option is honored: load the AM nickname cache, 
    and make sure we do all the usual omni option post processing. (#367)
 
 * omni-configure.py
  - Add support for rspec nicknames and default rspec locations (#326)

 * readyToLogin
  - When _using_ the `--no-keys` option, don't check whether the user has
    any private ssh keys to use logging into nodes (#341)
  - When _not_ using the `--no-keys` option, print a helpful error message
    when you bail due to a lack of having any private SSH keys to use
    logging into nodes (#342)
  - Fix bug if call `readyToLogin` against multiple AMs where not all of
    them have resources allocated to the indicated slice (#330)
  - Fix bug when `readyToLogin.py` reports ready when some node has failed (#343)
  - Add support for ExoGENI multi-user slices to readyToLogin.py (#366)

 * remote-execute
  - Fixed bug handling multi-user slices (#349)

 * expirationofmyslices
  - Allow calling without a username (#370)

 * acceptance tests
  - Added test for `get_ch_version` (#316)
  - `test_getusercred_nagios()` downloads a user credential and
    validates its format for use with monitoring (#338)
  - Added `am_api_accept_scaling.py` which contains a scaling test (#324)
  - Don't try to renew a slice shorter (#363)

gcf 2.3.2:
 * omni
  - Make framework_pgch not require a project if slice URN is given (#293)
  - Stop common errors in framework_pgch.py from throwing a stacktrace (#306)
 * clear-passphrases.py
  - fix bug when omni_config is in certain directories (#304)

gcf 2.3.1:
 * Added a new script to do GENI VLAN stitching: stitcher.py
 See README-stitching.txt
 This script uses the GENI stitching service to expand a request RSpec
 to allow you reserve VLANs that cross between GENI aggregates. 
 `createsliver` or `allocate` commands with an RSpec that requires
 stitching will be processed by the stitcher code. All other calls
 will be passed directly to Omni.
 All calls are APIv2 (hard-coded) currently. The input request RSpec
 does ''not'' need a stitching extension, but should be a single RSpec
 for all resources in all aggregates that you want stitched together
 in the slice. To create a request that needs stitching, include at
 least 1 <link> elements with more than 1 different
 <component_manager> elements.
 (Ticket #250)
 * Update READMEs to match changes to gcf wiki (#272)
 * Update copyright notices

 * omni
  - Ticket #240: don't print ProtoGENI log URL in result summary on
    success
  - Ticket #242: Be robust to malformed geni_api_versions
  - Refactor file saving utilities out of amhandler and into handler_utils (ticket #248)
  - getversion not caching from PG because the log url looks like an
    error (ticket #249)
  - Busy results from XMLRPC calls missed: is_busy_result looking for
    geni_code in wrong spot (ticket #247)
  - Ensure RSpec test code can call rspeclint (ticket #246)
  - Ticket #245: Return slice URNs from listmyslices in all cases
  - Ticket #226: Look for python in environment in scripts in a more
    friendly way
  - Update sample omni_config (ticket #258)
  - Added `listslices` alias for `listmyslices`, and made username
    argument optional (defaults to your username). (ticket #256)
  - Log ProtoGENI log URL on clearinghouse errors (ticket #251)
  - Added new `get_ch_version` method for querying the the configured
  clearinghouse for its version, if supported. And add support to the
  GENI Clearinghouse interface. (ticket #270)
  - Various minor code cleanup changes
  - Add 3 more known InstaGENI racks to the `omni_config` nicknames
    (ticket #258)
  - Fix pgch handling of new `authority` field for GENI Portal
  accounts, for both slices and users (ticket #279)
  - Make the GENI Clearinghouse framework say 'GENI Clearinghouse', and
  not 'PG' (ticket #281)
  - Add `authority` field to `pgch` framework. Omni users with a 'GENI
  Clearinghouse' account should re download an Omni bundle from the
  Portal and re-run omni-configure, or manually add a line setting
  `authority = panther` (or `ch.geni.net` after June 5). (#268)

 * omni-configure.py
  - Handle local private key in omni-configure for portal accounts (#267)
  - Make `omni-configure.py` handle an `authority` field for framework `pgch` (#269)
  - Make omni-configure.py default to portal accounts ('-f portal') (#271)
  - Modify omni-configure not to use the same filenames for different CHs (#273)
  - Remove typos from omni-configure.py -h (#282)
  - If your SSH private key is not the same as your SSL private key, generate one for use with some tools (#283)
  - Modify the '-e' parameter to take a folder and not a file (#289)
  - Fix: omni-configure overwrites omni_config when told not to (#290)

 * clear-passphrases.py
  - Modified the script so that it works with the private key for the
    SSL cert if not part of the SSL cert file. (#280)
    Detailed modifications are:
      - replaced option -p with -k to specify a path for the private
        key that corresponds to the SSL cert
      - replaced option -k with -e to specify the path for the private
        SSH key
      - added option -c to specify an omni_config file.
      - by default the script works with an omni_config file where it
        parses the selected framework and users and finds the key for the SSL
        cert and of the private SSH keys that are available on the system and
        removes the passphrases
      - if no options are specified it tries to find a default
        omni_config the order is the same as in omni.py
      - you can either run the script with an omni_config file or with
        the -k or -e options. If both -c and -k or -e options are
        specified, -c takes precedence. If -k or -e are specified
        without the -c, then those keys are decrypted, but the default
        omni_config is not looked at.

 * readyToLogin.py
  - Make readyToLogin.py take a --no-keys option to support multiple members in a slice (#276)
  - Fix handling of no-keys option and calling from remote-execute script (#291)

 * acceptance tests
  - Increased the default time to sleep between AM API calls to 30
    seconds, which appears to work more consistently.
  - Suppress some verbose command output by sending results to files.
  - Use the getversion cache when not testing getversion (#236)
  - Update sample omni_config (ticket #258)

 * gcf
  - Restore missing gcf-ch options for specifying credential lifetimes.
  - gcf-pgch takes a new `--use-gpo-ch` option to force using the
    remote GPO Clearinghouse (ticket #255)
  - gcf-test supplies proper namespaces in request RSpecs (ticket #254)
  - pgch tests slice authority and project name for errors (ticket #243)
  - cred_util `CredentialVerifier` does not raise XMLRPC faults (ticket #120)
  - Fix handling of renew sliver error in pgch (ticket #277)

gcf 2.2.1:
 * omni:
  - omni-configure: Added support for automatic configuration of omni
    for portal credentials. (ticket #252)

gcf 2.2:
 * GENI-in-a-Box code is now included, though it is not runnable from
 this source distribution. To learn more, see
 http://groups.geni.net/geni/wiki/GENI-in-a-Box (ticket #215)
 * Updated SFA library files to tag 2.1-17

 * omni
  - If an aggregate does not speak the requested Ad RSpec version and
  the user is just using the default and the aggregate either speaks
  only 1 RSpec format or specified a default Ad format, then use that
  (ticket #212)
  - If all requested aggregates (or most) speak a different AM API
  version than requested, switch to that. Note that API version
  changes are for the entire Omni invocation, not per
  aggregate. Do not change in dev mode, or if the user explicitly
  specified this API version. (ticket #213)
  - Add new options to set log level: `--error`, `--warn`,
  `--info`. This allows scripts using Omni to suppress output. Note
  that at WARN and ERROR levels, command results (like the manifest
  RSpec) are not printed: use `-o`. If multiple log levels are
  specified, the more verbose log level is used. (tickets #209,#223)
  - If an aggregate does not speak the requested Ad RSpec version,
  print a more helpful message. (ticket #211)
  - Added support for the ProtoGENI / InstaGENI 'createimage' method to
  snapshot your disk. This is only minimally supported by
  ProtoGENI. On success, you should see the URN and URL for the new
  image, and later an email will tell you the image is ready, and the image file will be
  available under `/proj/<project>/images/<imagename>.ndz` on the node
  which was associated with the sliver urn used with the Omni command. See
  http://www.protogeni.net/trac/protogeni/wiki/ImageHowTo (ticket #186)
  - Ticket #232: Implemented ProtoGENI/InstaGENI !DeleteImage: supply
  the URN of your image to delete it.
  - Support ProtoGENI/InstaGENI `ListImages`: list the disk images
  created by the given user, or by you if no name given. (ticket #239)
  - Ticket #237: Print PG error log URL if available
  - Ticket #238: Print the PG log URL in INFO logs on success, in
  result summary on error
  - Support GCF CH `list_my_slices` in the Omni `listmyslices` command (ticket #214)
  - Add a 'gib' framework for geni-in-a-box to talk to the pgch clearinghouse
  - Provision now supplies the `geni_rspec_version` option, to specify
  the manifest format to use. (ticket #216)
  - All keys in omni_config are stored lowercase - including aggregate
  nicknames. This means nicknames are case insensitive, and must be
  looked up that way. (ticket # 218)
  - Print error if certificate or key file is empty (ticket #210)
  - Change ProtoGENI Utah, GPO and Kentucky URLs to use port 12369 (ticket #227)
  - Avoid exception if no live AMs are found (ticket #221)
  - readyToLogin.py saves loginInfo and ssh config in files if '-o' option is
  present. It will also use the '--prefix' option for adding a prefix in the
  default filenames (logininfo.txt, sshconfig.txt). By default it will overwrite
  files; use --do-not-overwrite options to avoid this. (ticket #172)
  - readyToLogin.py will set the loglevel of omni to WARN to avoid noisy output,
  use --debug, --info to override (ticket #209)
  - readyToLogin.py handles correctly changes in AM URLs (ticket #206)
  - new remote-execute.py script that enables the user to execute commands in
  his/her GENI hosts from any host using ssh (ticket #224)

 * gcf
  - Add new `list_my_slices` CH command for use from the Omni `listmyslices` command (ticket #214)
  - Add pgch: gcf CH with a ProtoGENI style CH API
  - gcf-am v3: Require `geni_rspec_version` option to `Provision` (ticket #216)
  - Print error if certificate or key file is empty (ticket #210)
  - APIv3 gcf-am Describe now correctly returns an empty manifest for
    an unknown slice (ticket #222)

 * AM API Acceptance Tests
  - Allow an empty return or error from some v3 methods, when slice has
    nothing locally (ticket #220)
  - Added tests for use in monitoring with nagios.  Test `CreateSliver` and `SliverStatus` in
  v2 and v3 (ticket #225).
  - Change ProtoGENI Utah, GPO and Kentucky URLs to use port 12369 (ticket #227)
  - Truncate milliseconds off times used in acceptance tests.  When checking if two times 
  are equal, only check that they are within a second of each other.  (ticket #231)
  - Allow v1 aggregates to return None in cases of failure.  This fixes a bug introduced 
  in gcf-2.0. (ticket #229)
  - Check for type for optional `geni_allocate` and `geni_single_allocation` fields in return 
  from AM API v3 version of `GetVersion`. (#233)
  - Improve checking of sliver expiration time (#234)

gcf 2.1:
 * omni
  - Fix ugly error on createslice error (ticket #192)
  - Fix ugly error on unexpected result format in sample myscript
  (ticket #193)
  - `CreateSliver` now accepts an RSpec in JSON format
  - Clean some output messages (`ListResources`, whether omni lists
  the getversion cache name option, a WARN on v2 getversion at a v1
  AM, etc)
  - Clean generated filenames from a protogeni AM (ticket #196)
  - Report PG error log URN on errors, if available (ticket #198)
  - On API version mismatch, report that error in the run summary
  (ticket #200)
  - Remove extra \n's in rspec output (ticket #202)
  - When we switch AM URLs, be sure result is hashed by correct URL
  (ticket #205)
  - Put overall sliver status in the result summary (ticket #197)
  - RSpec can now be a URL instead of a filename (ticket #189)
  - Strip more useless info from generated filenames
  - Bug fixes, log message cleanup

 * gcf
  - gen-certs: Include UUID in generated certs, per AM API v3
  - gen-certs: Check that user URN is valid per AM API v3
  - gcf-ch: Check that slice URN is valid per AM API v3
  - am2: Wrap all API calls in a try/catch and return proper API error results
  - ch_interface: Sign outgoing messages
  - Do not check /etc for gcf_config

 * AM API acceptance tests
  - Add `--skip-renew` option to skip all `Renew` and `RenewSliver` tests
  - acceptance.log now includes a message of what test is starting, to
  help indicate which logs correspond to any test failures. (ticket #204)

gcf 2.0:
 This is a major release. It includes:
 - AM API version 2 is the default. Include the -V option to use AM
 API v1 aggregates (like FOAM)
 - AM API version 3 is supported by all tools
 - Omnispecs are no longer supported in Omni.
 - Added a `--outputfile` option letting you specify the name of the
 file Omni saves results in.
 - Multiple aggregates can be specified on the Omni commandline using
 multiple `-a` options.
 - Lots of code cleanup and bug fixes.

== Changes in gcf 2.0 ==

 * omni
  - Make AM API default to version 2, and RSpecs default to GENI 3 (in
  Omni, gcf-am, gcf-test). To talk to an AM API v1 aggregate
  (e.g. FOAM), you must supply an option: `-V1`. (ticket #173)
  AM API v2+ aggregates require that you specify the RSpec format you
  want, when using `ListResources`. Omni now specifies the RSpec format
  GENI 3 by default: you can always request a different format, if the
  AM supports it. (ticket #90, #141)

  - Omni no longer supports the deprecated 'omnispecs' RSpec
    format. Use GENI v3 format RSpecs. (ticket #97)
  - Added AM API v3 support (ticket #174)
   - Each API method is a separate Omni command
   - `performoperationalaction` has a synonym: `poa`
   - Omni does not parse Ad RSpecs to reason about valid operational
     states or actions
   - `CreateSliver` and other AM API v1&2 methods work only for AMs
     speaking those versions of the AM API.
   - Added new options `--best-effort`, `--sliver-urn` (`-u`) and `--end-time` to
     support passing `geni_best_effort`, individual sliver URNs to act on,
     and `geni_end_time` respectively
   - Support credential structs: Framework classes are responsible for
     tagging credentials with the appropriate type and version. Internally,
     Omni deals with credentials as opaque blobs, except for a few helper
     routines. Credential saving and loading method write to `.xml` or `.json`
     files appropriately, and infer and correct loaded credentials as
     needed.
   - v3 method returns, which are all structs, are saved to `.json`
     files. This means manifest RSpecs (as returned by Describe, Allocate,
     Provision) are one entry in a larger `.json` file. Note that Allocate
     can take a `.json` file as input, and it will extract the request RSpec
     if needed.
   - AM API v3+ Omni methods all return the full code/value/output struct for use
     by scripts (ticket #183)
   - Omni checks v3 return structs, looking for missing slivers, slivers
     reporting errors, and checking sliver expirations.
  - Omni tries to correct the API version you specify: If you ask for V2
    but are talking to a V3 AM, it tries to reconnect to a V2 URL if the
    AM advertises it. (ticket #91, #141, #164)
  - Added a new option `--outputfile`: With `-o`, this means save command results to
    the given file name. Without this, Omni builds its own filename (as
    before). Include `%a` in specified filename and Omni interpolates an AM
    name. `%s` means insert the slice name. (ticket #175)
  - `getslicecred` and `getusercred` are more consistent in how the result
    is printed, logged, or saved. These methods now honor `-o`, `-p`, and `--stdout` options.
    `getusercred` honors the `--usercredfile` option. (ticket #176)
  - `getversion` output is saved to a `.json` file (ticket #150)
  - Allow specifying multiple aggregates on the command line (multiple
    `-a` options). All methods except `CreateSliver` support
    this. (ticket #177)
  - Added new option `--devmode` (default `False`). When true, only warn on bad
    inputs, but try to pass the bad inputs along anyhow. (ticket #78)
  - Added a new !GetVersion Cache: the results of `GetVersion` are
    cached locally as serialed JSON. `ListResources` and other calls that
    require information from `GetVersion` may use this cache instead.
    `GetVersion` does not use the cache by default. Cache entries
    have a max age, after which we always re-query the AM. (ticket #81)
  - libstitch example: Allow caller to specify the per-AM fake manifest RSpec to
    use when in fake mode, by using a comment in the request
    RSpec. (ticket #178)
  - omni-configure: Added new `-e` option to specify the experimenter's private
    SSH key. The public SSH key will be named `private_key.pub`
    (ticket #143, #144, #145)
  - readyToLogin: handle multiple users, multiple keys, the different
    ways different AMs return results, etc (ticket #117, #161, #171)
  - Omni code has been refactored for maintainability and
    extensability. Calls to clearinghouses are in chhandler.py, and to AM
    API functions are in amhandler.py. In the process, input checking and
    output formatting has been further standardized. (tickets #163, #168)
  - Log and return any AM API error return code and message (ticket #149).
  - Added a new option --raise-error-on-v2-amapi-error: When true, and
    using AM API v2, on an error return code, raise an AMAPIError that 
    includes the full return struct: this allows scripts to reason about
    the return code. This replaces a special case check for code 7
    (Refused) (ticket #183)
  - `getversion` returns the full struct (code/value/output) to
    scripts (ticket #183)
  - A couple utility methods can take no slice name, just a slice
    credential filename, and read the slice name/urn from the
    credential. See print_slice_expiration
  - When reading a credential from a file, make sure it matches the
    expected slice.
  - Log clearly when a supplied credential filename was not used,
    and instead omni contacted the clearinghouse (ticket #165)
  - Use json.dumps to produce pretty dict output; this allows
    re-parsing that output in Omni, e.g. in Allocate to get the request
    RSpec
  - Replace old `doNonNative` scripting example (`myscript.py`) with a
    script that reads the AM URL and slice name from a comment in the
    supplied RSpec file. (tickets #97, #184)
  - Remove obsolete setup-*.py files. Follow INSTALL.txt to install
    GCF an Omni. (ticket #169)
  - Added a utility function that checks for valid URNs by type,
    including checking AM API v3 rules restricting characters in
    URNs. (ticket #113)
  - Updated to latest SFA (from around July 20th, 2012)
  - Clean up `createsliver` output (ticket #139)
  - `Listresources` notes if supplied slice credential is expired (ticket #162)

 * gcf
  - Make AM API default to version 2, and RSpecs default to GENI 3 (in
    Omni, gcf-am, gcf-test). To talk to an AM API v1 aggregate
    (e.g. FOAM), you must supply an option: `-V1`. (ticket #173)
  - Add AM API v3 support, including tracking resource states and
    multiple slivers. Resource actions are geni_start, geni_stop,
    geni_restart. (ticket #156)
  - gcf-test: Add support for API v2 and v3, making v2 the default
    (matching other scripts) (ticket #179)
  - Updated to latest SFA (from around July 20th, 2012)
  - Added a GCF AM that proxies connections to other AMs, using a certificate
    retrieved from the new GENI Clearinghouse, plus a test script.
    Added gcf-gch: An XMLRPC interface to the new GENI Clearinghouse
  - Test for non existent certificate and key files, to provide nice
    error feedback (ticket #180)
  - `getversion` in v2 must return `geni_api_version` (ticket #151)

 * AM API acceptance tests
  - Added AM API v3 support. Not all bad-input style tests are
  implemented yet. (ticket #181)
  - Fuller testing of the `geni_available` flag (ticket #153)
  - Check for `geni_api_version` in `getversion` (ticket #152)
  - Allow optional fields to be None (ticket #185)

gcf 1.6.2:
 * omni
   - Added omni-configure.py script to autogenerate the omni_config (#127)
   - Log malformed sliverstatus (#128)
   - Better missing file error messages in delegateSliceCred (#129)
   - Update to SFA codebase as of 4/13/12
   - Bug fix: Handle AM down when !ListResources calls !GetVersion and
   gets a null (#131)
   - Implement list my slices for SFA/PlanetLab (#137)
   - Allow listing public keys installed by / known by the CH (#136)
 
 * gcf
   - Allow putting a UUID in experimenter certs (#130)

 * AM API acceptance tests
   - Added --pure-v1 which when used with -V 1 will only test for things required by AM API v1 (and not test for things required by Change Set A).  (#126)
   - Fix a bug in the RSpec schema urls and create a standard place to store these constants (#134)
   - When comparing request and manifest RSpecs, compare `component_id` for bound RSpecs only and compare `client_id` for both bound and unbound RSpecs. (#135)

gcf 1.6.1:
 * AM API v1 acceptance tests
   - request3.xml.sample should point to a node that really exists. (#124)

gcf 1.6:
 * omni
   - Log malformed XML exception correctly (#95)
   - Make getversion AM API v2 implementation be consistent with other commands (#109)
   - Added `--arbitrary-option` to allow testing whether an AM supports an arbitrary option (#111) 
   - Moved omni_config template to be omni_config.sample and changed instructions to match (#83)
   - Update libstitch to work with V2 AMs in some cases (#119)
   - Updated `get_aggregates()` call due to changes in SFA (#94)
   - Fix bug in `_get_advertised_rspec()` (#114)
   - Add `--logoutput` option and corresponding ability to use %(logfilename)s in log configuration file (#118)
   - readyToLogin.py example script now includes port info if ssh command is not port 22 (#115)
   - Fixed bug where if users attribute is empty in omni_config, then omni exited without a useful error (#116)
   - Improve busy response handling to AM's running AM API v2 and SAs (#123)
 * gcf
   - Moved gcf_config template to be gcf_config.sample and changed instructions to match (#83)
   - Cleaned up TROUBLESHOOTING.txt (#110)
 * AM API v1 acceptance tests
   - Changed sample RSpec files to end in `.xml.sample` instead of `.xml` (#83)
   - Added a test that delegated credentials are used properly (#99)
   - Added a test that exercises `CreateSliver` on an existing sliver (#87)
   - Added AM API v2 support for acceptance tests (#100)
   - Fix bug in schemas passed into rspeclint (#112)
   - Added `--monitoring` flag to acceptance tests to support their use in cross framework testing (#103)

gcf 1.5.2:
 * omni    
   - Validate the API version argument (#92)

 * AM API v1 acceptance tests
   - Exercise !ListResourcs with an untrusted authority (#93)
   - Exercise the !CreateSliver workflow with multiple simultaneous slivers (#84)
   - Exercise `Shutdown` (#86)
   - Exercise !ListResources with broken credentials (#85)
   - Verify that !ListResources(slice) returns a slice manifest RSpec (#88)
   - Verify that !CreateSliver returns a slice manifest RSpec (#88)

gcf 1.5.1:
 * omni
  * Incorporated latest SFA library changes (tag sfa-2.0-4)
  * Complete support of AM API v2 (ticket #69)
    - Default is AM API v1
    - Use `-V 2` or `--api-version 2` to cause omni to use AM APIv2 to speak to aggregates
   * Added `--available` to have listresources filter calls to only include available nodes (ticket #74)
   * Added `--no-compress` to allow the user to specify that AM API call returns should not be compressed (ticket #73)
 * gcf
  * Incorporated latest SFA library changes (tag sfa-2.0-4)
  * Complete support of AM API v2 in reference AM (ticket #68)  
 * AM API v1 acceptance tests
  * Test common options on `ListResources` (ticket #75)
  * Test `CreateSliver` workflow on deleted/non-existant slivers (ticket #79)
  * Test `CreateSliver` with a variety of bad request RSpecs (ticket #76)
  * Test `CreateSliver` succeeds under normal conditions (ticket #72)
  * Test `RenewSliver` under normal conditions (#77)
  * Added `--sleep-time` to adjust the time between AM API calls at the AM

gcf 1.5:
 * omni
  * Removed AM specific URL validation checks; they were confusing. (ticket #66)
  * Incorporated SFA library fixes
  * Updated `readyToLogin` script to filter out nodes that aren't ready
    and handle if !PlanetLab has no resources
  * Improved check of manifest RSpec returned by `CreateSliver`
  * Added `--usercredfile` to allow the user to provide their user credential as a file
  * Implemented preliminary (but incomplete) support of AM API v2
 * gcf
  * Added a reference AM which supports (most of) AM API v2
 * AM API v1 acceptance tests
  * Initial cut at acceptance tests

gcf 1.4:
 * omni
  * Omni logging is configurable with a `-l` option, or from a script by calling applyLogConfig(). (ticket #61)
  * Omni aborts if it detects your slice has expired (ticket #51)
  * Omni config can define aggregate nicknames, to use instead of a URL in the -a argument. (ticket #62)
  * Solved a thread safety bug in omni - copy options list. (ticket #63)
  * SFA logger handles log file conflicts (ticket #48)
  * Handle expired user certs nicely in Omni (ticket #52)
  * Write output filename when `ListResources` or `GetVersion` saves results to a file. (ticket #53)
  * Warn on common AM URL typos. (ticket #54)
  * Pause 10 seconds and retry (max 3x) if server says it is busy, as ProtoGENI often does. (ticket #55)
  * Added stitching script in examples. Uses Omni library to do VLAN stitching between aggregates using tree mode (no negotiation). The script functionality is provided as a library itself, and provides a complex Omni scripting example.
  * SFA library updates (eg slices declare an XML namespace)
  * SFA library bug fixes
  * Fixed a minor bug in examples/readyToLogin for certain ProtoGENI aggregates
  * Incorporated GEC 11 ABAC demonstration code
  * Added a "--no-tz" option for renewing slivers at older SFA-based aggregates. (ticket #65)
 * gcf
  * Fix `RenewSlice` in `gcf-ch.py` to honor the requested time. (ticket #60)
  * GCF tools option change: gen-certs, gcf-am, etc now use `-c` to specify the config file, not -f. -g lets you specify the cert file. (ticket #56)
  * Certificate lifetime is configurable in gen-certs (ticket #57)
  * GCF slices are delegatable by default (library supports specifying this now) (ticket #58)
  * Changed certificate generation (src/gen-certs.py) to properly mark the ch certificate as a CA


gcf 1.3.2:
        - Fixed user-is-a-slice bug (ticket #49)

gcf 1.3.1:
	- SFA library fixes with delegated slice credentials
	- Ensure the root error is reported to the user when there are
	problems.
	- Once the user has failed to enter their passphrase twice,
	exit - don't bury it in later errors. (ticket #43)
	- Clean up timezone handling (ticket #47)
        - examples directory contains simple scripting examples
        - New delegateSliceCred script allowing off-line delegation of
	slice credentials.
        Run src/delegateSliceCred.py -h for usage. (ticket #44)
	- More error message cleanup

gcf 1.3 May, 2011:
	GCF:
	- Fix certificates to be marked V3, instead of erroneously V1
	(ticket #36)
	- Support additional options in the AM's `GetVersion`
	- Bug fixes

	Omni:
	- Omnispecs are deprecated and native RSpecs are now the default.
	- New --omnispec option (default false). Users should use
	native RSpecs.
	- New -o and -p options controlling saving results in files
	(see getversion, sliverstatus, listResources, getslicecred,
	createsliver) (tickets #39,42)
	- --tostdout says when not saving results to files per -o
	option, write results to STDOUT instead of log stream (for redirecting)
	- New -t option to specify that Ad RSpecs must be of a
	particular type and version. An AM that cannot provide that
	format will not be included in results. (ticket #40)
	- Ticket #41: --slicecredfile specifies the name of a file to
	save/load a slice credential from.
{{{
	    createslice -o --slicecredfile <filename>
}}}
 	saves the new slice credential there. AM calls can use the
	credential. For example: 
{{{
            omni.py  --slicecredfile mysavedcred.xml \
	               createsliver myslicename myRSpec.xml
}}}
	- New listmyslices command added to see what your framework's
	registry has for you (ticket #38)
	- Refactoring to allow re-use of omni functions as library
	calls (ticket #37)
	- User feedback is clearer
	- Clean up error handling (tickets #25,#28,#29)
	- Check slice expiration, print for user (ticket #35)
	- New print_slice_expiration omni function
	- New api_test script to test AM API compliance and server availability
	- Add options for temporary Orca compatibility
	- Better config file searching
	- From Ezra Kissel: Enable allocating specific PG nodes from
	omnispecs (ticket #33)
	- Bug fixes

gcf 1.0 September, 2010:
       - RPM library install available, with dependencies
       - Refactored URN, certificate and credential utilities into
       library functions
       - Renamed gam -> gcf-am, gch, client
       - Refactored omni support files to parallel directory
       - gcf_config configures URNs, file locations, etc.
       - geni_aggregates incorporated into gcf_config
       - omni_config is now a Python properties file format
       - omni listresources takes optional Aggregate Manager URLs to contact
       - Drop CH.Resolve - not used
       - Dropped the CA certificate. The CH certificate is the
       self-signed root. Install only the CH certificate at all
       federated AMs to allow peering.
       - Dropped the -u user certificate argument to the GENI
       Clearinghouse - not needed.
       - Refactored common functionality for manipulating Credentials
       into new src/geni/credential.py
       - Shutdown now requires the shutdown privilege (which proper
       user credentials will have)
       - Omni supports !OpenFlow Aggregate Managers and RSpecs (not yet
       the !OpenFlow Clearinghouse)
       - More error checking of arguments and more helpful error messages 
       - omni_config now accepts # started comments
       - Comments and documentation

July, 2010:
	Much more documentation, error checking, logging, and clearer error
	reporting.

	Support credentials from multiple control frameworks / CAs
	without restarting.

	gcf-am and gcf-ch want the -r argument to be a directory of all
	trusted (federated) CA and Clearinghouse certificates, to be
	able to validate and accept certificates from multiple control
	frameworks at once.

	gcf-ch takes a user certificate argument for test purposes<|MERGE_RESOLUTION|>--- conflicted
+++ resolved
@@ -1,13 +1,11 @@
 # Note: keep this file in wiki format for easy pasting to the gcf wiki
 
 gcf 2.7:
-<<<<<<< HEAD
+ * Stitcher
+  * Avoid requesting VLAN tag 'any' at OESS and DCN AMs. (#644)
+
  * readyToLogin
    * Handle when omni switches AM API version number (#643)
-=======
- * Stitcher
-  * Avoid requesting VLAN tag 'any' at OESS and DCN AMs. (#644)
->>>>>>> daab90b5
 
 gcf 2.6:
  * Omni
