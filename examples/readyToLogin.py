--- conflicted
+++ resolved
@@ -94,13 +94,7 @@
             print ""
 
         # ProtoGENI sliverstatus
-<<<<<<< HEAD
-        try:
-            aggStat['pg_expires']
-            print aggStat.keys()
-=======
         if aggStat.has_key('pg_expires'):
->>>>>>> 7def2dc1
             print ""
             print "="*80
             print "Aggregate [%s] has a ProtoGENI sliver.\n" % aggName
