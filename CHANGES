# Note: keep this file in wiki format for easy pasting to the gcf wiki

gcf 2.10:
 * Omni
  * Continue anyway if no aggregate nickname cache can be loaded. (#822)
   * Sliver info reporting and operations on AMs by nickname will likely fail.
  * For connections to servers, use TLSv1 if possible (falling back to SSLv3
    in the usual OpenSSL way), plus a restricted set of ciphers
    (`HIGH:MEDIUM:!ADH:!SSLv2:!MD5:!RC4:@STRENGTH`) when using python2.7.
    This avoids some security issues, and allows Omni on older clients
    to connect to some updated servers. (#745)

 * Stitcher
  * Catch expiration too great errors from PG AMs and quit. (#828)
  * Bug fix combining manifests involving a fixed endpoint. (#833)
  * Support detecting OESS AM using `geni_am_type`. (#835)
  * Do not insist on 2 reciprocal properties on links, allowing more
    flexibility perhaps. (#838)
   * Allow links with more than 1 interface per AM, and start supporting
     multiple AMs per link.
  * Add option `--noSCS` to force skipping the SCS, for use when stitcher
    calls the SCS but the SCS fails the request, and the request is
    complete already. Or use this on the expanded request from a stitcher
    call with `--noReservation`. Lack of a workflow may be a problem
    in some cases. (#839)

 * gcf
  * Add utility function to derive the effective user's client cert, after
    accounting for speaks-for. This allows an AM to know the "real" user's URN
    and email, for example (#831)
  * Speaks for attempts to validate the tool cert by taking the issuer from the user
    GID (signer of the speaks for credential), in cases where the tool cert didn't
    validate on its own and has the same issuer as the user cert. This helps where
    tool certs and user certs are issued by the same intermediate CA (as with those
    from the GENI Clearinghosue), when used on webservers that don't pass the full
    client certificate chain (like nginx). (#832)
  * For connections to servers, use TLSv1 if possible (falling back to SSLv3
    in the usual OpenSSL way), plus a restricted set of ciphers
    (`HIGH:MEDIUM:!ADH:!SSLv2:!MD5:!RC4:@STRENGTH`) when using python2.7.
    This avoids some security issues, and allows older clients
    to connect to some updated servers. (#745)
  * Rework the code that calls the cred verifier to reduce code duplication and make 
<<<<<<< HEAD
    implementations deriving from the !ReferenceAggregateManager easier to write. (#836)
=======
    implementations deriving the ReferenceAggregateManager more easy to write. (#836)
  * Allow deployments to specify delegate to use in the config file,
    so as to be able to write delegates whithout touching the main gcf
    code, therefore easing maintenance (#837).
>>>>>>> f850e833

gcf 2.9:
 * Add Markdown style README, CONTRIBUTING and CONTRIBUTORS files. (#551)
  * Source code is now available from Github: https://github.com/GENI-NSF/geni-tools.
    All issues are now reported on geni-tools as well. (#814)
    Issues after #820 are ''only'' on Github.
 * Remove references to the omni-users mailing list. (#813)
  * Use the [https://groups.google.com/forum/#!forum/geni-users GENI Users mailing list].
 * Add autoconf/automake support
 * Add `utah-stitch` AM and `clemson-clab` and `wisconsin-clab` for new Cloudlab sites. (#817)

 * Omni
  * If `sliverstatus` fails in a way that indicates there are no local resources,
    and the caller specified `--raise-error-on-v2-amapi-error`, still delete any
    sliver info records at the clearinghouse (as necessary). (#778)
  * If `deletesliver` or `delete` fail indicating there are no local resources,
    delete any sliver info records at the clearinghouse (as necessary). (#782)
  * Add 11 aggregates to the nickname cache. (#783)
  * Trim fractional seconds from user input datetimes before passing to servers. (#795)
   * Avoids errors in ProtoGENI based code.
  * Allow getting Ad RSpecs (calling `ListResources` not in slice context)
    without a user credential. (#793)
   * Implements AM API Change Proposal AD.
  * If the return from `POA` is a `geni_credential`, or per sliver has a
    `geni_credential`, then save that cred in a separate file. (#803)
   * Also when saving output, JSON that has XML content shouldn't get
     the header inserted within the XML content.
  * Fix `delete` when called on multiple AMs. (#808)

 * Stitcher
  * Better support for AM API version 3 (#261)
   * When saving the slice credential renames the file (`.json` extension), save that.
   * Set the API version for an AM to the command line request version, or the most recent
     lower version number.
   * When picking the requested expiration time for an AM, limit it to 3 hours when doing Allocate.
   * Set the AM URL to the v3 URL if using v3
   * Tune the pause before redoing a request to be shorter if only dealing with v3 AMs
   * Warn when done if any reservations are only allocations.
   * Always use APIv2 when calling `getversion`
  * Support partial requests with two new options:
   * `--noDeleteAtEnd`: When specified, do not delete any successful reservations when the overall
     request has failed, or when the user has interrupted stitcher with Ctrl-C.
   * `--noTransitAMs`: When specified, stop when the only aggregates ready to reserve are those
     added by the SCS (which we assume are transit or intermediate aggregates).
   * In both these cases, finish by printing out how many reservations you have, and saving a
     combined manifest RSpec for your reservations, and a combined request RSpec for the reservations
     that you still need to make. The experimenter must manually edit this request to fill in the proper
     `suggestedVLANRange` and `vlanRangeAvailability` in the proper hops in the request's stitching extension.
     See the comments at the top of the RSpec: `get_vlantag_from` indicates what other `hop` the given `hop`
     should take its VLAN tag from. `Have Reservation?` indicates if you have a reservation here. And
     `AM Depends on` indicates which other AMs must be reserved first before you make a reservation here.
   * Clean up the log messages in these cases to not look so scary. (#812)
  * Support `delete` and `deletesliver` locally, calling APIv2 or v3 as appropriate. (#807)
   * Defer to Omni if there is only a single aggregate.
   * Each AM is a separate Omni call.
   * Results from all calls are combined into a single return message and structure.
   * APIv2 results will be keyed by AM URL and have the value of True or False usually, but sometimes a struct.
   * This is useful when a circuit was reserved using `-V3` and some AMs spoke APIv2 only.
   * Fix handling of return when tried to delete at an AM with no resources. (#823)
  * scs.py now honors `--timeout` to set the SSL connection timeout. (#785)
  * For `--fixedEndpoint` calls, avoid adding the fake interface to links
    with no stitching path, such as for a LAN within a single AM. (#790)
  * If SCS gave same suggested VLAN tag to 2 paths (same hop), then retry
    at the SCS. (#802)
   * The SCS does not deconflict suggestions across paths, so this can happen.
  * When a request fails due to VLAN unavailable someplace along a path where the VLAN
    was a choice from 'any', no need to go back to the SCS; delete the intermediate reservations
    and mark the failed tag unavailable, and let that first AM pick the tag again.
    This should mean fewer un-necessary deletes and fewer calls to the SCS. (#648)
   * Also fix this block to count this as a local VLAN retry.
  * When merging manifests, handle a request for component_manager of the ExoSM,
    where the manifest component_manager will be more specific. (#780)
   * If there isn't an exact match and the specific component_manager doesn't belong 
     to an aggregate we are using, then try to match without the sub-authority.
  * When redoing a request from the SCS, be sure to copy any existing state
    from an AM not in the SCS workflow. (#781)
  * When checking if an EG URN belongs to this AM, compare them exactly,
    not using `startswith`, so an EG rack doesn't claim a URN for the ExoSM. (#779)
  * In debug when printing raw return from SCS, print the name of the path for each hop. (#800)
  * Clarify error message when request 'any' VLAN and get VLAN_UNAVAILABLE. (#801)
  * Fix finding a hop when parsing EG manifests to consider the path ID, thus
    supporting 2 links across the same interface. (#805)
  * Fixes for merging manifests, particularly those including ExoGENI AMs on links. (#806)
   * Fill in missing properties and interface_refs on links when the template was a real manifest.
   * Slightly prefer PG AMs as the template AM.
   * Ensure we have all component_managers, interfaces, and comments on links.
   * Skip adding a comment for an AM with no information to add.
   * Support starting with an EG AM and adding in missing hops in the stitching extension, albeit
     out of order and without the proper nextHop values.
   * Bug fix for merging comments when template has a comment child and other does not. (#815)
  * Quiet down errors deleting a failed reservation from EG AMs (harmless). (#811)
  * Remove reference to ION as a real aggregate in the README. ION has been decommissioned. (#797)
  * Gracefully handle error when 2 stitcher instances are running in the same directory
    at once on Windows. (#824)
  * Define default initial sliver expirations for other Utah/PG AMs (Apt, Cloudlab, stitch). (#826)
    * Allow defining new such AMs in the omni config `omni_defaults` -> `utah_am_urns` (CSV).
  * When calculating `expires` time to request, don't exceed the slice expiration,
    and don't request less than some # of hours - 6 for APIv2, 3 for v3+. (#827)

 * Scripts
  * Initial commit of `examples/renewSliceAndSlivers.py`. (#798)
  * `readyToLogin --ansible-inventory` will now specify the ansible
    username in the inventory file if the GENI username and the
    username on the local system are different.  Alternatively, you
    can use `--ansible-username` to specify the username or you can use
    `--no-ansible-username` to ensure no username is specified in the
    inventory file. (#794)
  * Changed usage message for `readyToLogin` to encourage use of `--useSliceAggregates`. (#816)
  * Fix error message on `readyToLogin` when no aggregates specified. (#821)

 * gcf
  * Make the user credential optional to `ListResources`. (#792)
   * Implement AM API Draft proposal "AD".
   * `CredentialVerify` now requires a valid credential over the given `target_urn`
     if supplied, but returns `True` if no credentials are supplied AND no `target_urn`.
  * Print AM version when logging that GENI AM is listening. (#804)
   * Thanks to David Margery

gcf 2.8.1:
 * Give `omni-configure` the ability to find PKCS#8 private keys,
   not just PKCS#1. With openssl v1.0.0 PKCS#8 is the default, so new
   keys from the GENI Portal are in the new format, and omni-configure 
   doesn't find them and complains that you have no private key. (#799) 

gcf 2.8:
 * Omni
  * Allow configuring how many times Omni retries on a busy error from
    an AM or CH. Use `--maxBusyRetries`. Default remains 4. (#749)
  * Support `Update()` and `Cancel()` from AM APIv4 in any v3+ implementation. Support
    is only known at ProtoGENI, and is limited. (#589)
  * New option `--noCacheFiles` completely disables reading or writing the !GetVersion and
    Aggregate nickname cache files. (#772)
  * New config that sets the current release number and a release message,
    so Omni can alert you if a new release is available. (#698)
  * Better control of Omni logging configuration. (#458)
   * Allow a Python logging configuration dictionary, and configure
     logging from that if possible.
   * New option `--noLoggingConfiguration` completely disables
     configuring Python loggers from Omni. A script might use this to
     allow it to configure logging later in its own way.
  * Fix error message on expired user cert. (#756)
  * Remove ticket #722 workaround (bug fixed at ION AM). (#724)
  * Mac installer: remove old aliases before adding new ones. (#556)
  * Clean up `listresources` summary string and include sliver expiration if known. (#704)
  * Add support for `--start-time` option to specify a `geni_start_time` option
    for any aggregates that support such a value. (#660)
  * Update copyrights to 2015 (#764)
  * Add nicknames for !CloudLab and Apt. (#767)
  * Avoid exception on empty aggregate in `-a` argument. (#771)
  * Support python 2.7.9+ where we must request not verifying server certificates
    for the SSL connection. Thanks to Ezra Kissel. (#776)

 * Stitcher
  * Catch keyboard interrupts to warn if you interrupt your run and have 
    left over reservations. (#754)
  * Added `--timeout` option to specify that stitcher runs time out 
    (default is no timeout as before), deleting any partial reservations. (#730)
  * SCS requires a valid client certificate and uses SSL. (#757)
   * As a result, the SSL timeout on calls to the SCS should work. (#346)
   * When calling `scs.py` directly, you must now provide the `--key` and `--cert`
     arguments to reach the default SCS or any SCS that uses https.
  * Check current VLAN tag availability at AMs before trying reservations, where it
    works and will help. Disable this with new option `--noAvailCheck`. (#566,#545)
  * Better support for requests using multiple ExoGENI sites. (#738)
   * Use ExoGENI stitching between ExoGENI sites by default (as before).
   * Allow reserving resources from multiple individual ExoGENI sites,
     not through the ExoSM. This is a change.
   * Allow using GENI stitching between ExoGENI sites by going through individual
     ExoGENI sites and not the ExoSM. This is a change.
     * A request with no link among ExoGENI sites will not use the ExoSM, unless
       you specify `--useExoSM`. This is a change - previously, you would get the ExoSM.
     * A request that does include a link among ExoGENI sites will by default continue to
       use the ExoSM and ExoGENI stitching. But you can choose to use GENI stitching: 
       supply `--noExoSM` or `--noEGStitching` or `--noEGStitchingOnLink`.
     * Note however that passing options `--noExoSM` or `--noEGStitching` means that any links between ExoGENI
       sites will attempt to use a GENI stitched link, which may not be possible. Using
       `--noEGStitchingOnLink` means that only the named links between ExoGENI sites will attempt
       to use a GENI stitched link.
     * See README-stitching.txt for more on `--noEGStitching` and `--noEGStitchingOnLink`.
  * Allow recreating the combined manifest RSpec. (#284)
   * Call `stitcher listresources <slice>` or `stitcher describe <slice>`.
   * If you specify `--useSliceAggregates`, any local stitcher file listing AMs in the slice
     will be ignored.
   * Return matches that for Omni, with the combined manifest returned under the key
     `combined` for `describe`, and `('combined','combined')` for `listresources`.
  * Add new production AL2S server to nickname cache and support identifying the OESS AM
    using the new URL. (#775)
  * Use the SCS instance maintained by Internet2 by default. (#761)
  * Limit available range on a hop that doesn't import to tags available at hops that 
    import from it. (#747)
  * Support only generating and saving the expanded request. (#763)
   * Supply new option `--genRequest`.
   * No reservation is done, and no slice credential check is done.
   * Includes SCS expansion and checking current availability.
  * Handle PG AMs taking longer to delete a previous reservation. (#769)
   * Better handle delete errors that really mean there was nothing here to delete.
   * Before allocating, if stitcher did a previous delete at this aggregate in this run,
     check `sliverstatus` to ensure that delete completed.
  * `Invalid slice urn` is fatal at ExoGENI. (#746)
  * Remove note about capacity at ExoGENI, now that it is in kbps. (#678)
  * Error and exit if the request uses Speaks For and requires AL2S 
    (since AL2S does not support Speaks For yet). (#753)
  * Accept `--scsURL` in `scs.py` to specify the SCS URL. (#755)
  * Add logic to print status when deleting reservations. (#750)
  * Factor out determining if AM type supports requesting 'any' VLAN tag. (#758)
  * Allow `--verbosessl` to `scs.py` to turn on debug SSL logging. (#770)
  * Allow re-setting default sliver expiration times by aggregate type with a new
    `omni_defaults` value (like from the agg_nick_cache). (#694)

 * readyToLogin
  * Add `--ansible-inventory` option which creates a host file to use with Ansible. Works 
    with `-o` and `--prefix`. (#759)

 * remote-execute
  * Add `-A`/`--forwardAgent` option to enable SSH agent forward (like using `-A` with SSH). (#774)

 * gcf
  * Add support for policy-based authorizer to interpose between authentication
    and delegate invocation. (#660)
   * Allow ABAC-like per aggregate authorization policies. See README-authorization.txt
   * Support scheduled reservations. See README-scheduling.txt
   * Refactored the AM base class to use a Method Context to handle most per method
     processing and error handling.
    * Instead of wrapping calls to the delegate in a try/except block, we use a
      `with AMMethodContext` call to check and authorize arguments before making the call
      to the delegate.
   * Add a getter for fetching the PEM certificate from the server, to support safely fetching
     that certificate in a multithreaded environment.

gcf 2.7:
 * Omni
  * Calls to `status` and `sliverstatus` will also call the CH
    to try to sync up the CH records of slivers with truth
    as reported by the AM. (#634)
  * Make `useSliceMembers` True by default and deprecate the option. (#667)
   * By default, Omni will create accounts and install SSH keys for members of your slice, 
     if you are using a CHAPI style framework / Clearinghouse 
     which allows defining slice members (as the GENI Clearinghouse does). 
   * This is not a change for Omni users who configured Omni using the `omni-configure` script,
     which already forced that setting to true.
   * The old `--useSliceMembers` option is deprecated and will be
     removed in a future release.
   * Added new option `--noSliceMembers` to over-ride that default and tell Omni
     to ignore any slice members defined at the Clearinghouse.
   * You may also set `useslicemembers=False` in the `omni` section of
     your `omni_config` to over-ride the `useSliceMembers` default of True.
  * Honor the `useslicemembers` and `ignoreconfigusers` options in the `omni_config` (#671)
  * Fix `get_member_email` e.g. from `listprojectmembers` for speaks-for. (#676)
  * Fix nickname cache updating when temp and home directories are on 
    different disks - use `shutil.move`. (#646)
  * Look for fallback `agg_nick_cache` in correct location (#662)
  * Use relative imports in `speaksfor_util` if possible. (#657)
  * Fix URL to URN lookups to better handle names that differ by a prefix. (#683)
  * Increase the sleep between busy SSL call retries from 15 to 20 seconds. (#697)
  * Rename `addAliases.sh` to `addAliases.command` for Mac install. (#647)
  * Add new section `omni_defaults` to the Omni config file. (#713)
   * This should set system defaults. Where these overlap in meaning with other 
     omni_config or commandline options, let those take precedence.
   * Allow these `omni_defaults` to be specified in the `agg_nick_cache`. These
     are read before those in the per-user omni config. If a default is set
     in the `agg_nick_cache`, that takes precedence over any value in 
     the user's `omni_config`: if a user should be able to over-ride the 
     default, use a different omni config setting (not in `omni_defaults`), or
     use a command line option.
   * Stitcher uses this for the SCS URL.
  * Allow FOAM/AL2S AMs to submit sliver URNs that are the slice URN with an ID 
    appended. 
   * This works around known bug http://groups.geni.net/geni/ticket/1294. (#719)
  * Work around malformed ION sliver URNs: (#722)
   * Allow submitting URNs that use the slice authority as the sliver authority.
   * If the sliver urn reported by sliverstatus is malformed, replace it
     with the proper URN as the manifest returns, so sliver_info reporting
     works without even deleting the existing entry.
   * See http://groups.geni.net/geni/ticket/1292
  * Quiet down some debug logs when printing SSH keys and when talking to CHAPI. (#727)

 * Stitcher
  * Stitcher can now process any multi aggregate bound request. Any request
    with multiple nodes bound to multiple aggregates can be handled directly by stitcher,
    with stitcher calling `createsliver` on each aggregate. Only bound requests
    can be handled though. (#670)
   * Combined manifest is now named: `<slicename>-manifest-rspec-multiam-combined.xml`
  * Added new option `--useSCSSugg` to always use VLAN tags picked
    by the SCS, not letting the AM pick. (#675)
   * Refactor the picking 'any' VLAN tag code into another method,
     and print the INFO message only once. (#705)
  * Add new option `--includehoponpath <hop> <path>` for requiring
    a particular hop only on a particular path, not all paths. (#654)
  * If you have multiple ExoGENI AMs in your request, you must submit
    the request to the ExoSM. Automatically do this. (#689)
  * If multiple aggregates claim to be the ExoSM (due to `--useExoSM` or the above
    work), then merge these together so we only call the ExoSM once. (#688)
   * When doing so, merge `dependsOn` and `isDependencyFor`. (#734)
  * If a link only includes aggregates whose name contains 'exogeni',
    then don't mark the RSpec as needing the SCS. We can use ExoGENI stitching.
    However, if you supply the new option `--noEGStitching` then call the
    SCS anyhow to try to use GENI stitching (which may cause stitcher to fail
    if the SCS does not know of a GENI stitching path between the aggregates).
    Mixing links between ExoGENI AMs and stitched links involving non-ExoGENI AMs 
    remains problematic therefore, as the SCS will fail if it can't find
    every path requested. (#692)
  * Help experimenters avoid links that unexpectedly expire, and avoid
    links that continue past the expiration of compute nodes. (#577)
   * Improved reporting of actual sliver expirations when the run is complete.
   * Set the desired sliver expiration in the request RSpec based on
     current (September, 2014) aggregate policies. InstaGENI and ION/MAX
     aggregates (at least) honor this request. In practice this means
     that many requests will all expire at the same time. 
   * Note that some Utah aggregates' policy limits new slivers to 5 days, so
     many circuits will all expire in 5 days. Renew your reservation if needed.
   * New aggregate types or new local aggregate policies will require changes
     to the code.
  * "`Insufficient rights`" error is fatal at SFA AMs. (#677)
  * "`Malformed arguments: *** verifygenicred`" is fatal at PG AMs.
    Perhaps the slice needs to be renewed? (#691)
  * "`Malformed rspec`" error is fatal at SFA AMs. (#693)
  * `Duplicate node`" is fatal at PG/IG (2 nodes same `client_id`). (#701)
  * Avoid requesting VLAN tag 'any' at OESS and DCN AMs. (#644)
  * Be sure to avoid requesting 'any' from AMs that do not support it. 
    Copy the `isOESS` attribute across SCS calls. (#681)
  * In `devmode`, keep going if request RSpec is of wrong schema. (#673)
  * Always allow a request RSpec of either PGv2 or GENIv3. (#673)
  * Use relative imports in `scs` if possible. (#658)
  * Loop over all links when adding `component_manager` and `property`
    elements, rather than exit on first. (#680)
  * If a DCN AM reports insufficent bandwidth in sliverstatus, fail. (#653)
  * Handle an OESS VLAN unavailable error. (#696)
  * Check the `-a` arguments for RSpecs bound to a single AM (as
    above, determined by `component_manager_id` on nodes). (#687)
   * Fill it in if missing.
   * Warn if it is more than one AM or differs from what the RSpec specifies.
  * Fix up combining manifests: (#612)
   * Fix bug in finding links to avoid adding stitching links as regular links.
   * Combine all top-level attributes so all namespaces are declared.
   * Handle odd namespace for `schemaLocation`. (#703)
   * Basic support for 2 rspecs with the same node client_id on different AMs. (#700)
   * Merge in any non node/link/stitching top level elements in the combined manifest. (#699)
  * Fix up detection of error codes, specifically when looking at
    `value` in return triple. (#702)
  * If a VLAN was unavailable and another AM picked the tag and full negotiation
    is required, for now fail to the SCS to handle it - even for user requested
    aggregates. (#708)
  * Catch errors XMLifying RSpecs - errors can happen from malformed requests. (#709)
   * When printing errors, print `nodeName` of the element, not `name`. (#723)
  * "`No stitching path`" is fatal at PG. (#710)
  * Avoid treating `value` as a string - it is usually an int. (#711)
  * Set SCS URL from the omni_config entry under `omni_defaults` named `scs_url`
    if present, but over-ride that with any commandline value for `--scsURL`.
    This allows changing the default SCS location without updating Omni. (#713)
  * "`such a short life for a sliver`" is fatal at PG. (#714)
  * "`Error encountered converting RSpec to NDL`" is fatal at EG. (#715)
  * "`Embedding workflow ERROR` is fatal at EG. (#716)
  * Fix copying attributes for later tries when the URN changed,
    like switching from an EG rack to the ExoSM. (#718)
   * This bug causes requesting VLAN `any` from EG AMs.
  * For OESS/AL2S AM: Force a call to `sliverstatus` after reservations,
    so slivers are reported to the Clearinghouse. Works around 
    known AL2S issue http://groups.geni.net/geni/ticket/1295. (#717)
  * Re-calculate ready aggregates when launcher catches an error. (#720)
  * ProtoGENI needs the available ranges to all exclude any failed tags
    at all hops at the AM or that face the AM. In particular when a DCN aggregate
    gives a VLAN PCE error. Work around this shortcoming. (#721)
  * Generic `Exception` from OESS is fatal. (#728)
  * If an upstream AM picked a tag that is unavailable locally: (#725)
   * Mark local unavailable tags as unavailable upstream.
   * Check all hops to make such corrections, and then retry at the SCS.
   * Exclude local unavailable tags from the upstream request range, bail to the SCS,
   * Before doing allocations, check hops that do not import VLANs for errors:
    * Range requested must exclude unavailable tags.
    * Hops that import from this hop must have their tags marked unavailable here, 
      and the tag range here must exclude tags marked unavailable there.
    * Bug fix in this logic to handle hops at AMs that don't support 'any'. (#732)
  * Fix regular expression for finding circuit IDs in sliver URNs to handle more variety.
  * Rework logic for when a hop that imports vlans means we cannot
    redo the request locally (#726)
   * Logic comparing the hop to failedHop was buggy, causing the code
     to try to handle locally cases that cannot be handled locally.
     (Like a VLAN unavailable at AL2S.)
   * Make sure the local hop's unavailable tags includes any failed tag.
   * Make sure the hop this imports from's unavailable tags includes the failed
     tag.
   * AL2S style failure where no specific hop failed and hops import is still a case we
     cannot redo locally.
    * The tag selected on such hops should be marked unavailable where we
      import from.
  * Handle new VLAN unavailable error message from OESS. (#729)
   * And properly parse it. (#737)
  * Handle malformed status from ION where 1 circuit failed but overall status is ready. (#731)
  * When editing down the available range, exit if the range is now empty. (#733)
  * Exit from launcher if 0 ready aggregates but not done - that's a bug. (#735)
  * Ensure `inProcess` is false when we retry. (#736)
  * Clarify some error messages: (#741)
   * `Topology too complex` means we need to go to the SCS to find a VLAN, but will retry.
   * ExoGENI `Embedding workflow ERROR` can mean no more VLAN tags. 
  * When reading an alternate URL using the agg_nick_cache, use the proper URL not the 
    version without the http/https prefix used for matching. (#740)
  * Exit if an EG AM is in maintenance (#742)

 * readyToLogin
  * Handle when omni switches AM API version number (#643)
  * Remove defunct code (#666)
  * Remove reliance on 'pg_manifest' field of !SliverStatus return.  Leave fallback code for now. (#665)
  * Replace `--noFallbackToStatusForPG` with `--fallbackToStatusForPG` with the opposite meaning (#393)
  * Handle the same client_ids at different aggregates (#669)
  * Handle errors from AMs getting the manifest using APIv3. (#707)
   * Better error detection.
   * Also, use cached !GetVersion information if available.

 * remote-execute
  * Allow `--host` to be specified multiple times (#668)

 * clear-passphrases
  * Use SFA libraries to remove passphrases, removing reliance on OpenSSL binary.
    Better error handling and cleaner log messages. 
    Use `oscript` for config file loading. (#664)

 * gcf
   * Return `geni-expires` from the AM API v2 AM. (#679)

gcf 2.6:
 * Omni
  * New function `removeslicemember <slice> <username>`: 
    Remove the user with the given username from the named slice. (#515)
  * Add functions `listprojects` to list your projects, and `listprojectmembers`
    to list the members of a project and their role in the project and
    email address. (#495)
  * Include `addMemberToSliceAndSlivers` in Windows and Mac binaries (#585)
  * Include `remote-execute` in Mac binaries (#601)
  * Record FOAM reservations at the clearinghouse when using the
    `chapi` framework, by using fake sliver URNs. (#574)
  * `listslicemembers` honors the `-o` option to save results to a
    file, and `--tostdout` to instead go to STDOUT. (#489)
  * `listslivers` honors the `-o` option to save results to a file,
    and `--tostdout` to instead go to STDOUT. (#488)
  * `get_ch_version`, `listaggregates`, `listslices`, `listmyslices`,
    `listkeys`, `listmykeys`, `listimages`, and `nicknames`
    honor the `-o` option to save results to a file,
    and `--tostdout` to instead go to STDOUT. (#371)
  * `listkeys` return is a list of structs of ('`public_key`',
    '`private_key`'), where `private_key` is omitted for most
    frameworks and most cases where not available. (#600)
  * Added `print_sliver_expirations` to print the expirations of your
    slivers at requested aggregates. Also print sliver expirations from
    `sliverstatus`, `listresources` and `createsliver` calls. (#465, #564, #571)
   * Added new utilities in `handler_utils` to extract sliver
     expiration from the manifest and sliverstatus.
  * Clean up console log messages. (#623)
  * Retry on AM busy message two more times, sleeping 15 seconds instead 
    of 10. (#624,#635)
  * Restore printing of non-standard options used in command summary. (#625)
  * Help specifies defaults for more options. (#626)
  * Mac install clears old `omni.py` and similar aliases (#556)
  * Fix `get_cert_keyid` to get the key id from the certificate (#573)
  * `renewslice` properly warns if your new expiration is not what you
    requested (#575)
  * rspec_util utility takes optional logger (#612)
  * Add support for talking to SA/MA that speak Federation API v2.
    To use the v2 APIs, add to your `omni_config`: `speakv2=true`. (#613)
  * Ensure manifest from `createsliver` is printed prettily.
    `getPrettyRSpec` takes a flag on whether it does pretty
    printing, default True. Do not do pretty printing on most
    Ads, and some manifests. Uses less memory. (#610)
  * Clean up error getting slice credential for unknown slice from
   `chapi` clearinghouses. (#538)
  * Clarify error messages in `delegateSliceCred`. (#619)
  * Harden update of `agg_nick_cache` to avoid replacing a good cache
    with one that was empty or incomplete on download. (#631)
  * Document creating an alias for `addMemberToSliceAndSlivers`
    in `INSTALL.txt`. (#632)
  * Avoid error doing `listprojects` when user has none. (#637)
  * More use of `os.path.join`, `os.sep`, `os.normpath` for Windows support (#639)
  * Ensure SFA libraries look for the temp dir in `TMP` as well as `TEMPDIR`, and try to create
    the directory if it doesn't exist. (#560)

 * stitcher
  * Where possible, request that the AM pick the VLAN tag,
    by requesting 'any'. Therefore, many fewer VLAN unavailable
    errors. This only works at AMs that are VLAN producers or
    per the SCS do not depend on other AMs. This does not currently work at
    ExoGENI or GRAM-based AMs. (#576,#604)
  * Put the list of AMs used by the stitched slice in `~/.gcf`, not
    the current directory. So you can be in a different directory later 
    to find it. (#462)
  * Added new option `--fileDir`. If provided, all stitcher files go in this directory,
    and not the `/tmp` and `~/.gcf` 
    and current working directory otherwise used. This prefix also modifies 
    the value from `--prefix`, so other output files are written to this directory. 
    Therefore 2 stitcher instances can run in parallel. (#588)
   * Be sure to manipulate directories as absolute paths, so '.' works. (#629)
   * Test to ensure fileDir is a writable directory. (#633)
  * Support GRE links (instead of or in addition to stitched links). (#562)
  * Clean up logging: console log messages are cleaner and fewer. 
    Stitcher produces a debug-level log file named `stitcher.log`
    suitable for use in reporting problems. (#450)
   * Ensure log config file is found when running from other directories. (#628)
   * When the logging.conf file cannot be read (e.g. in Windows and Mac
     binary archives), try `pkg_utils`. Else, read a default configuration
     from a python constant. (#641)
  * Remove the MTU bug as a known issue, since it is fixed. (#555)
  * On an `INSUFFICIENT_BANDWIDTH` error, try excluding this AM, and
    advise the user to try less bandwidth. (#579)
  * Fix handling of ProtoGENI error messages and codes to reflect new
    use of VLAN_UNAVAILABLE and other error codes. (#602)
  * Add support for stitching schema v2: change schema versions to
    make AM happy as needed, find VLAN tags in the openflowl2sc
    capabilityDescriptor OR the l2sc descriptor (not both). Also added
    new option `--savedSCSResults` for running from saved SCS
    results. (#578)
  * At run end, print sliver expiration times for each AM, and warn if there are
    differences across AMs. (#572)
  * Exit if any nodes are unbound in the request. (#614)
  * Pass the usual `verbosessl` option to create the SCS client,
    allowing verbose logging of SSL connections to the SCS. (#557)
  * New range to pick a tag from must be limited by the available
    tags on other hops on the same path if they don't translate.
    Avoid picking a tag on one hop and copying it to another
    where it is illegal. (#558)
  * Make "Adding aggregate option" messages debug level (#584)
  * At PG/IG, `Need node id for links` is fatal (#583)
  * Request from the SCS the merged paths workflow, although we
    do not use it, as this forces SCS to detect workflow loops. (#580)
  * Clearer error messages when there are no more VLANs for stitcher
    to try. (#561)
  * Global IDs are per DCN AM, so record them on the hop not the path,
    to avoid misleading warnings on paths that cross 2 DCN AMs (like
    MAX and ION). (#582)
  * Support producing integrated manifest RSpec when using a GRAM-based AM. (#605)
  * `no edge hop` message at ProtoGENI AMs is fatal. (#611)
  * `--noReservation` exits with code `0`. (#609)
  * `Error in building the dependency tree, probably not available
    vlan path` at EG means the VLAN is unavailable. (#606)
  * `Edge iface mismatch when stitching` is fatal at PG AMs. (#615)
  * Turn down some ExoGENI only harmless messages. (#321)
  * Honor `--tostdout`, `--prefix`, and `--outputfile` in
    controlling where expanded request RSpecs are written
    when using `--noReservation`. (#608)
  * Pause between calls to the SCS the full 600 seconds only if we tried
    a reservation at a DCN AM - not just if any AM in the topology is a DCN AM. (#351)
  * On `VLAN PCE` error from a DCN AM, if we had asked for 'any' from the endpoints,
    then re-request asking for a different tag. Note that this still fails
    due to an IG bug. (#622)
  * Exit if the request RSpec requires an aggregate for which the URL
    is unknown. (#630)
  * When reserving at a DCN AM, if the expiration is after the slice expiration
    (a bug - ggw#1258), renew at the AM back to the slice expiration. (#638)
  * More use of `os.path.join`, `os.sep`, `os.normpath` for Windows support (#639)
  * If CWD is not writable and `fileDir` isn't already set, set `fileDir` to
    a writable temporary directory to hold stitcher output. (#642)

 * omni-configure
  * Support iMinds PG instance, and fix error message on unsupported
    PG SA (#597)

 * readyToLogin
  * Handle malformed sliver status (#599) 
  * Be robust to malformed EG manifest missing 'state' attribute. (#636)

 * gcf
  * Support for `geni_extend_alap` option in renew on GCF AMv2 and AMv3 (#414)
  * Support for `geni_am_type` and `geni_am_code` in GCF AMv3 (#568)
  * Fix gcf-test to work with AM API v3 again. (#616)

 * acceptance
  * Use your GENI Clearinghouse and Portal account for acceptance testing, not pgeni.
    And use resources from utahddc, not the GPO PL nodes. (#617)
  * Document scripts `am_api_accept_scaling.py` and `am_api_accept_nagios.py`. (#618)

gcf 2.5.3:
 * omni-configure:
  * Clean up output and function of `omni-configure` (#436)
    * Made `omni-configure` easier to use in cases where you are
    recreating an omni_config.
      To reconfigure an existing config and overwrite any relevant
      files try:
        `omni-configure --replace-all`
    * Refactored code for easier maintenance
    * `omni-configure` now records files that it writes in a new
    section of the omni_config
    * New option `--clean` will delete many files generated by
    `omni-configure`
    * New option `--replace-all` will act as if the user answered
    "yes" when asked whether to replace an existing file with a
    new one
    * Look for a portal omni bundle file named `omni.bundle` first
    before looking for `omni-bundle.zip`

 * omni
  * Can now parse omni-configure sections of omni_config. (#436)

gcf 2.5.2:
 * Update the OpenSSL version used in the Windows package to 1.0.1g,
   avoiding the heartbleed vulnerability. (#594)
 * Update various packages in Windows and Mac binaries to be
   consistent versions. (#595)

gcf 2.5.1:
 * Update licenses file for Windows and Mac Omni packages (#552)

gcf 2.5:
 * Released Windows and Mac OS X packages of the Omni experimenter
   utilities. (Developer gcf components are not included.)
 * Omni adds the ability to contact clearinghouses that speak the
   Uniform Federation API using framework type `chapi`
 * When using the new `chapi` framework allow a `--useSliceAggregates`
   option to specify that the aggregate action should be taken at all
   aggregates at which you have resources in this slice. (#507)
 * Added new options to allow installing SSH keys of all slice members
   when using the new `chapi` framework. (#491, #278)
 * Refactored the source code to make it easier to import Omni in
   other tools. Look in `src/gcf` for directories that were
   previously directly under `src`. (#388) Thanks to Nick Bastin.
 * Added utilities for creating and processing 'Speaks For'
   credentials (which Omni can pass along to aggregates and to Uniform
   Federation API clearinghouses).
 * Timeout Omni calls to servers after 6 minutes (controlled by `--ssltimeout`)
 * Stitcher adds an option to force use of the ExoSM for EG resources.
 * Stitcher saves the manifest RSpec to a file by default.
 * Stitcher fills in capacity on your links where it is missing
   (amount is configurable)
 * Stitcher adds the ability to query the Stitching Service for a list of
   stitchable aggregates.

 * omni
  - Add a new framework type `chapi` for talking the Uniform Federation API 
    (http://groups.geni.net/geni/wiki/UniformClearinghouseAPI)
    to compliant clearinghouses (e.g. GENI Clearinghouse). (#345, #440)
   - See `omni_config.sample` for config options required
   - To upgrade a `pgch` config for `ch.geni.net` to a `chapi` config:
    - Change `type = pgch` to `type = chapi`
    - Change `ch = https://ch.geni.net...` to:
{{{
ch=https://ch.geni.net:8444/CH
ma=https://ch.geni.net/MA
sa=https://ch.geni.net/SA
}}}
   Included in this change:
   - When creating or renewing or deleting slivers, tell the Slice Authority.
     This allows the SA to know (non-authoritatively) where your slice
     has resources. (#439)
   - New function `listslivers <slice>`: lists the slivers reported to 
     the slice authority in the given slice, by aggregate (with
     the sliver expirations). Note that this information is not
     authoritative - contact the aggregates if you want to be sure
     not to miss any reservations.
   - New function `listslicemembers <slice>`: lists the members of
     the given slice, with their email and registered SSH public
     keys (if any) and role in the slice. (#421, #431, #278)
   - New function `addslicemember <slice> <username> [optional: role]`:
     Adds the user with the given username to the named slice,
     with the given role (or `MEMBER` by default). Note this
     does not change what SSH keys are installed on any existing
     slivers. (#422, #513)
  - Support `geni_extend_alap` with new `--alap` option, allowing you to
    request that slivers be renewed as long as possible, if your
    requested time is not permitted by local AM policy. (#415)
  - When using the new `chapi` framework allow a `--useSliceAggregates`
    option to specify that the aggregate action should be taken at all
    aggregates at which you have resources in this slice. (#507)
   - Any `-a` aggregates are extra. 
   - At other frameworks, this is ignored.
   - This option is ignored for commands like `createsliver`,
   `allocate`, `provision`, and `getversion`.
  - Added new option `--noExtraCHCalls` to disable calls to the
    clearinghouse to report slivers, query for slivers, or query
    a list of aggregates; explicit CH calls and retrieving credentials
    is not effected. (#514)
  - Added new options controlling what SSH keys are installed on
    compute resources. Default behavior is unchanged. These options
    control what users are created and SSH keys installed in new
    slivers from `createsliver` or `provision`, or when you update
    the installed users and keys using 
    `performoperationalaction <slice> geni_update_users`.
    If you supply the new option `--useSliceMembers` and your
    clearinghouse supports listing slice members (i.e. the new `chapi`
    type), then Omni will fetch the members of your slice from the
    clearinghouse and their public SSH keys, and send those to the
    aggregate to install on new compute resources. (#278, #441)
    By default, Omni will ''also'' read the users and SSH keys
    configured in your `omni_config` as usual, ''adding'' those users
    and keys to the set downloaded from the clearinghouse, if any.
    You can skip reading the `omni_config` keys by supplying the new option
    `--ignoreConfigUsers`.
    As before, `performoperationalaction` allows you to specify a file
    containing options with the `--optionsfile` option. If that file
    specifies the `geni_users` option, then that is the only set of
    users and keys that is supplied with `performoperationalaction`.
    However, if you do not supply the `geni_users` option from a file,
    Omni uses the same logic as for `createsliver`, optionally
    querying your clearinghouse for slice members, and by default 
    reading users and keys configured in your `omni_config`. (#491)
  - If set, `GENI_FRAMEWORK` environment variable is the default for
    the `--framework` option (#315). Thanks to Nick Bastin.
  - If set, `GENI_USERCRED` and `GENI_SLICECRED` environment variables
    set the default path to your saved user and slice credentials
    (#434) Thanks to Nick Bastin.
  - Handle `~` in `usercredfile` and `slicecredfile` (#455) Thanks to
    Nick Bastin.
  - Support querying for other users' SSH keys where the CH supports it (#472)
  - Allow nicknames or URLs in the aggregates list in `omni_config` (#476)
  - Allow `PerformOperationalAction` on v2 AMs (#412)
  - Renew Slice returns actual new expiration (checks the SA, not just
    assuming success means you got what you asked for) (#428, #447)
  - Add a 360 second timeout on AM and CH calls. Option `--ssltimeout`
    allows changing this. (#407)
   - If Omni hangs talking to a server you believe is up, try
     specifying `--ssltimeout 0` to disable the timeout. Some servers
     cannot handle the timeout request. (See ticket #506)
   - Note this timeout does not work on old versions of python2.6 due
     to a known python bug: http://bugs.python.org/issue5103
  - Speed up `listaggregates` in `pgch` framework (don't test AM API
    compliance) (#482)
  - Refactored the source code to make it easier to import Omni in
    other tools. Look in `src/gcf` for directories that were
    previously directly under `src`. (#388) Thanks to Nick Bastin.
   - Your Omni based tool no longer needs to include any of the top
     level scripts that Omni/GCF includes, nor to provide the existing
     Omni `main`.
   - Most of the code in `omni.py` has now been moved to
     `gcf/oscript.py`
   - To update your script that uses omni as a library:
    - Change `import omni` to `import gcf.oscript as omni`
  - Avoid sending options to `getversion` if there are none, to support querying v1 AMs (#375)
  - Fix passing speaksfor and other options to `createsliver`, `renewsliver` (#377)
  - `renewslice` when given a slice credential replaces the saved 
    slice credential in place, rather than in a new filename. (#386)
  - Create any directories needed in the path to the `agg_nick_cache` (#383)
  - If using `--AggNickCacheName` and can't read/write to the specified
    file, omni should fall back to reading `agg_nick_cache.base` (#384)
  - Look up AM URN by URL in the defined aggregate nicknames (#404)
  - Support named timezones when renewing, etc (#503)
  - Eliminated a repetitive log message (#384, #385)
  - Fix bug in APIv3 calling status with slivers with different
    expiration times (#408)
  - Fit Omni result summaries in 80 character wide terminals (#409)
  - `ForceUseAggNickCache` avoids fetching new cache even if the agg
    nick cache is old (#391)
  - SFA slice and user records changed: keys and slices moved (#429)
  - Fix bug in handling errors in `listimages` and `deleteimage` (#437)
  - Support unicode urns (#448)
  - Return any error message from a CH on `getusercred` (#452)
  - Return error on SA error in `listslices` (#456)
  - Omni `cred_util.py` uses an omni logger (#460)
  - URN testing requires 4 `+` separated pieces (#483)
  - Log at debug when downloading the aggregate nickname cache fails (#485)
  - `chapi` framework looks up the MA and SA at the clearinghouse,
    though you can configure where they run. (#490)
  - Warn when acting at all AMs in the clearinghouse - slow (#461)
  - Speaks for option that Omni passes to aggregates has been renamed
    `geni_speaking_for` (#466)
  - Show the AM nickname instead of URL in output (#424, #504)
  - Properly parse the verbose config option and let the commandline
    `--verbosessl` over-ride it talking to clearinghouses. (#509)
  - Ensure `geni_version` on credential structs is a string.
    Fix bug in `get_cred_type` and correct for a chapi bug. (#516)
  - Notice invalid slice and member names earlier and suppress ugly
    tracebacks on most `chapi` framework errors. (#517)
  - Support AM API draft proposal O1 and allow '.' and '_' in sliver
    names, and do not complain or stop needlessly on illegal sliver
    names. (#518)
  - Catch parse errors when determining credential type (#521)
  - Using `chapi` framework, expired slice expirations are printed (#523)
  - When doing `renewsliver --alap`, if the real expiration is not in
    the `output` slot, call `sliverstatus` to get it. (#527)
  - Bail early from `createsliver` or `createimage` if the user
    didn't specify exactly one aggregate. (#395)
  - Update copyrights to 2014 (#463, #426)
  - Handle non string rspec when printing RSpec (#445)
  - Allow `--optionsfile` with `createimage`, `deleteimage`, and
    `listimages`. (#532)
  - Allow underscore in generated clean filenames (#533)
  - Handle `createslice` errors at the GENI Clearinghouse that might
    be due to having the wrong case, now the project and slice names 
    are case sensitive. (#535)
  - Trim trailing newlines before installing SSH keys (#537)
  - Explicitly import framework files in `oscript.py` to support
    Windows and Mac binaries. (#542)
  - Fix wording and licenses for Windows and Mac binaries (#541)
 
 * stitcher
  - Completely parse workflows 3+ hops deep (#432)
  - Retry if SFA AM gives error indicating a new project (#433)
  - scs.py supports monitoring style invocation. Invoke scs.py directly. 
    `--monitoring` suppresses some output, and `--scs_url` changes the SCS URL.
    Return 0 if SCS is up, 1 on error. (#394)
  - Fix call to delete reservation at an EG AM on allocate error (#406)
  - Handle empty range of VLANs in VLANRange (#471)
  - Report per sliver errors at DCN AMs (#481)
  - Fix circular imports in `RSpecParser` and `objects` (#459)
  - Add option `--useExoSM` to force use of the ExoSM for EG racks,
    where possible. Use this if you are reserving bare metal nodes. (#496)
  - Change filenames to not use bad characters to support Windows (#497)
  - `Could not verify topo` is fatal at PG AMs (#470)
  - `Hostname > 63 characters` is fatal at PG AMs (#475)
  - `Inconsistent ifacemap` is fatal at PG AMs (#477)
  - `Duplicate link` is fatal at PG AMs (#479)
  - `Must delete existing` is fatal at PG AMs (#438)
  - Ensure we have an error message when a DCN reservation failed to
    become ready and we have no circuitIDs. (#480)
  - Save the result manifest RSpec to a file always (not to log)
    unless the user specified `--tostdout` explicitly (#498)
  - Show the AM nickname in addition to URL in output (#424)
  - Suppress some useless log messages (#499)
  - New option to the SCS main `--listaggregates` to list the
    aggregates known to the SCS. (#501)
  - Treat another PG error message as meaning the VLAN is
    unavailable. (#285)
  - `CreateSliver: Existing record` is fatal at DCN aggregates (#438)
  - Note known issues in README-stitching (#469)
  - Added option `--defaultCapacity` to specify the default capacity
    to fill in on stitchable links that do not specify a capacity.
    At some aggregates, you must explicitly specify a capacity for
    stitching to work. Stitcher now ensures that all your stitchable
    links have an explicit capacity. (#464)
   - Works around issues http://groups.geni.net/geni/ticket/1039 and 
     http://groups.geni.net/geni/ticket/1101
  - Only add fake interface to a link for `--fixedEndpoint` option if
    there is only 1 interface on the link. (#392)
  - New option `--noReservation` to just get the expanded request
    RSpec, and not actually talk to the aggregates. (#505)
  - Be robust to SCS workflow having a fake all_paths path (#511)
  - When adding a fake node, only do so if there are only interfaces
    from a single AM - multiple interfaces at one AM counts as needing
    the fake one. Similarly, when adding capacity on property elements,
    set the destination based on an interface at a different aggregate. (#512)
  - Stop changing AM URL based on getversion Ad (breaks if AM lists wrong
    URL, as was happening). (#528)
  - Error from DCN AM is fatal: 'Login base must be specified'. (#529)
  - Avoid duplicating ExoSM in list of AMs when using `--useExoSM` (#530)
  - Major rewrite of code to handle an unavailable VLAN tag (#486)
   - Do not allow picking a tag already picked by same interface
     on a different path
   - Complain and bail if we run out of tags to pick from
   - Distinguish between tags that are available and tags to pick from
   - Cleaner error messages
   - For PG AMs (if we can tell), avoid using the same tag anywhere at
     the AM (except on the same path). (#355)
  - Allow underscore in project names to generate different saved slice
    credential files, so 2 slices aren't confused. (#533)
  - A `Malformed keys` error is fatal, so stop. (#537)
  - "Signer certificate does not have a URL" is a fatal error. (#539)
  - Clarify error logs to be clear if it was a VLAN unavailable error,
    aggregate error, or stitcher error, and if there is something
    specific the experimenter should do to fix it. (#540)
  - Internal API errors at DCN AMs are fatal (#546)
  - Avoid DCN AMs as the basis for the combined manifest,
    to avoid namespace problems in DCN manifests. (#549)
  - Try to handle a failed status that means vlan unavail in OSCARS (#547)

 * gcf
  - AM API v2 GCF AM now has a local policy limiting renewals to
    MAXLEASE days, set to 365. If `geni_extend_alap` is supplied, then
    renew any slivers as long as possible, reporting the new expiration. (#414)
  - Ensure that manifests include `client_id`, `component_id`,
    `component_manager_id`, and `sliver_id`. Also ensure that the sliver
    IDs are consistent with `sliverstatus` and between calls. Also clean
    up manifest formatting. (#484)
  - AM API v3 GCF AM must respect the `gcf_config` name of the AM authority (#487)
  - Add support for ABAC speaks for credentials to libraries,
    aggregates (#413)
  - Support named timezones when renewing, etc (#503)

 * acceptance tests
  - `get_ch_version` should return an `int` for `api`, not a `float` (#449)
 
 * omni-configure
  - Added Kentucky as a CH/SA authority (#453)
  - Add support for speaking the common Clearinghouse API (CH API) to
    the GENI Clearinghouse/Portal.  Use `--not-use-chapi` to get the old behavior. (#519)

 * readyToLogin.py
  - Add support for v2 GRAM (#444)
  - Fix error with called immediately after `createsliver` (#399)
  - Make work with `--useSliceAggregates` (#534)
  - Avoid errors when reservations include SFA AMs with no nodes. (#536)

 * Added new script `examples/addMemberToSliceAndSlivers` (#508)
  - Given a slice and a username, add the user to the slice and then
    add their Clearinghouse registered SSH keys to all existing slivers.

gcf 2.4.2:
 v2.4.2 contains changes to support running omni on Windows.
 * omni
  - On Windows, fix bug in construction of urls from
    `default_rspec_location` (#401)
 * readyToLogin.py
  - Better handle whitespaces between users' keys specified in the
    omni_config (#396)
 * omni-configure.py
  - Remove dependences on outside call to `ssh-keygen` (#400)
  - Set the default location of the `omni-bundle.zip` specified with the
    `-z` option on Windows XP (#402)
  - Fix bug that caused `.gcf` directory to not get created on Windows
    (#403)
 * acceptance tests
  - Use crossplatform `getpass` module instead of UNIX-only `pwd`
    modules in omni_unittest.py (#397)

gcf 2.4.1:
 * Modify readyToLogin.py to work with new login info in InstaGENI
   manifests (#389)

gcf 2.4:
 * omni
  - Add nicknames for RSpecs; includes ability to specify a default
  location. See the sample omni_config for details. (#265,#360,#361)
  - Make `allocate` accept rspecs loaded from a url (#287)
  - New command `nicknames` lists the known aggregate and rspec nicknames (#146)
  - Split aggregate nicknames into a separate file from `omni_config`. (#352)
    Omni periodically downloads a config file of standard aggregate
    nicknames so you don't have to define these, and can get such
    nicknames as soon as new aggregates are available.
  - New option `--speaksfor` to specify a user urn for the speaks for option. (#339) 
    See http://groups.geni.net/geni/wiki/GAPI_AM_API_DRAFT#ChangeSetP:SupportproxyclientsthatSpeakForanexperimenter
  - New option `--cred` to specify a file containing a credential to
  send to any call that takes a list of credentials. Supply this
  argument as many times as desired. (#46)
  - New option `--optionsfile` takes the name of a JSON format file
  listing additional named options to supply to calls that take
  options. (#327)
  Sample options file content:
{{{
{
 "option_name_1": "value",
 "option_name_2": {"complicated_dict" : 37},
 "option_name_3": 67
}
}}}
  - Log messages: include timestamp, make clearer (#296)
  - Renew to now or past raises an exception (#337)
  - Re-organize Omni help message for readability (#350)
  - When renewing a slice using a saved slice credential, save the new
  slice credential and avoid printing the old slice expiration (#314)
  - Clean up logs and error messages when an aggregate is unreachable. Clients are cached 
   for a given Omni invocation. `CreateSliver` now gets its aggregate similar to other methods. (#275,#311)
  - Add Utah DDC rack (#347)
  - Refactor chhandler credential saving methods into `handler_utils.py` (#309)
  - Explicitly import framework files to support packaging (#322)
  - Ignore unicode vs string in comparing AM URNs (#333)
  - Document omni command line options (#329)
  - Fix parsing of cache ages (#362)
  - Check for 0 sliver expirations in parsing `Provision` results (#364)
  - Allow scripts to use the omni `parse_args` with a supplied parser 
    (one that the script modified from the omni base). (#368)

 * gcf
  - Add timestamps to pgch logs (#297)
  - Make ch optionally multi-threaded, default True (#313,#359)
  - Credential verifier logs when a credential is unparseable but
    moves on to try others (#46)

 * stitcher
  - Add 2 new options to change sleep between sliverstatus calls at
    ION AMs and reservation attempts (#299)
  - Support EG AM Manifests where hop IDs are changed and only some
    hops are included, and vlanRangeAvailable is not trustworthy (#317)
  - Add new `--fixedEndpoint` option for use when link ends at a
    switch, so AMs are happy. (#336)
  - Add new `--noExoSM` option to try to force using local rack VMs
  - Save the slice credential to a file when we check it is valid, if
    it didn't already come from a file. (#309, #331)
  - Delete old getversion files (#307)
  - Retry DCN (ION) reservations at most 3 times locally, not 10 (#332)
  - Find missing AM URLs from `omni_config` nicknames or CH if possible (#319)
  - Stop adding expires attribute on request rspecs (#344)
  - Support SCS !GetVersion for testing (#295)
  - Pause longer before retrying ION circuits (#298, #299)
  - A Link with 2 identical AMs really has only 1 AM, so use Omni (#300)
  - Give up on fatal mapper errors from ProtoGENI based AMs (#301)
  - Sleep between runs after re-calling SCS, in case the sleep isn't
    needed. (#305)
  - Quiet down errors merging ExoGENI manifest RSpecs (#321)
  - Be a little more careful when merging hops in the combined manifest RSpec (#323)
  - Be sure to re-enable logging when an omni call raises an exception
    (#335)
  - Support multiple circuits when parsing sliverstatus at DCN AMs
    (#292)
  - PG AMs now report the failed path/tag - use that to ID the failed
    hop (#354)
  - Be sure to use distinct tags when 2 paths go across the same
    hop. Generally clean up code to pick a new VLAN tag locally (#353)
  - Fix up use of minidom Document (#358)
  - Bail out more completely if a transit aggregate has a fatal error (#365)
  - Be sure `--noExoSM` option is honored: load the AM nickname cache, 
    and make sure we do all the usual omni option post processing. (#367)
 
 * omni-configure.py
  - Add support for rspec nicknames and default rspec locations (#326)

 * readyToLogin
  - When _using_ the `--no-keys` option, don't check whether the user has
    any private ssh keys to use logging into nodes (#341)
  - When _not_ using the `--no-keys` option, print a helpful error message
    when you bail due to a lack of having any private SSH keys to use
    logging into nodes (#342)
  - Fix bug if call `readyToLogin` against multiple AMs where not all of
    them have resources allocated to the indicated slice (#330)
  - Fix bug when `readyToLogin.py` reports ready when some node has failed (#343)
  - Add support for ExoGENI multi-user slices to readyToLogin.py (#366)

 * remote-execute
  - Fixed bug handling multi-user slices (#349)

 * expirationofmyslices
  - Allow calling without a username (#370)

 * acceptance tests
  - Added test for `get_ch_version` (#316)
  - `test_getusercred_nagios()` downloads a user credential and
    validates its format for use with monitoring (#338)
  - Added `am_api_accept_scaling.py` which contains a scaling test (#324)
  - Don't try to renew a slice shorter (#363)

gcf 2.3.2:
 * omni
  - Make framework_pgch not require a project if slice URN is given (#293)
  - Stop common errors in framework_pgch.py from throwing a stacktrace (#306)
 * clear-passphrases.py
  - fix bug when omni_config is in certain directories (#304)

gcf 2.3.1:
 * Added a new script to do GENI VLAN stitching: stitcher.py
 See README-stitching.txt
 This script uses the GENI stitching service to expand a request RSpec
 to allow you reserve VLANs that cross between GENI aggregates. 
 `createsliver` or `allocate` commands with an RSpec that requires
 stitching will be processed by the stitcher code. All other calls
 will be passed directly to Omni.
 All calls are APIv2 (hard-coded) currently. The input request RSpec
 does ''not'' need a stitching extension, but should be a single RSpec
 for all resources in all aggregates that you want stitched together
 in the slice. To create a request that needs stitching, include at
 least 1 <link> elements with more than 1 different
 <component_manager> elements.
 (Ticket #250)
 * Update READMEs to match changes to gcf wiki (#272)
 * Update copyright notices

 * omni
  - Ticket #240: don't print ProtoGENI log URL in result summary on
    success
  - Ticket #242: Be robust to malformed geni_api_versions
  - Refactor file saving utilities out of amhandler and into handler_utils (ticket #248)
  - getversion not caching from PG because the log url looks like an
    error (ticket #249)
  - Busy results from XMLRPC calls missed: is_busy_result looking for
    geni_code in wrong spot (ticket #247)
  - Ensure RSpec test code can call rspeclint (ticket #246)
  - Ticket #245: Return slice URNs from listmyslices in all cases
  - Ticket #226: Look for python in environment in scripts in a more
    friendly way
  - Update sample omni_config (ticket #258)
  - Added `listslices` alias for `listmyslices`, and made username
    argument optional (defaults to your username). (ticket #256)
  - Log ProtoGENI log URL on clearinghouse errors (ticket #251)
  - Added new `get_ch_version` method for querying the the configured
  clearinghouse for its version, if supported. And add support to the
  GENI Clearinghouse interface. (ticket #270)
  - Various minor code cleanup changes
  - Add 3 more known InstaGENI racks to the `omni_config` nicknames
    (ticket #258)
  - Fix pgch handling of new `authority` field for GENI Portal
  accounts, for both slices and users (ticket #279)
  - Make the GENI Clearinghouse framework say 'GENI Clearinghouse', and
  not 'PG' (ticket #281)
  - Add `authority` field to `pgch` framework. Omni users with a 'GENI
  Clearinghouse' account should re download an Omni bundle from the
  Portal and re-run omni-configure, or manually add a line setting
  `authority = panther` (or `ch.geni.net` after June 5). (#268)

 * omni-configure.py
  - Handle local private key in omni-configure for portal accounts (#267)
  - Make `omni-configure.py` handle an `authority` field for framework `pgch` (#269)
  - Make omni-configure.py default to portal accounts ('-f portal') (#271)
  - Modify omni-configure not to use the same filenames for different CHs (#273)
  - Remove typos from omni-configure.py -h (#282)
  - If your SSH private key is not the same as your SSL private key, generate one for use with some tools (#283)
  - Modify the '-e' parameter to take a folder and not a file (#289)
  - Fix: omni-configure overwrites omni_config when told not to (#290)

 * clear-passphrases.py
  - Modified the script so that it works with the private key for the
    SSL cert if not part of the SSL cert file. (#280)
    Detailed modifications are:
      - replaced option -p with -k to specify a path for the private
        key that corresponds to the SSL cert
      - replaced option -k with -e to specify the path for the private
        SSH key
      - added option -c to specify an omni_config file.
      - by default the script works with an omni_config file where it
        parses the selected framework and users and finds the key for the SSL
        cert and of the private SSH keys that are available on the system and
        removes the passphrases
      - if no options are specified it tries to find a default
        omni_config the order is the same as in omni.py
      - you can either run the script with an omni_config file or with
        the -k or -e options. If both -c and -k or -e options are
        specified, -c takes precedence. If -k or -e are specified
        without the -c, then those keys are decrypted, but the default
        omni_config is not looked at.

 * readyToLogin.py
  - Make readyToLogin.py take a --no-keys option to support multiple members in a slice (#276)
  - Fix handling of no-keys option and calling from remote-execute script (#291)

 * acceptance tests
  - Increased the default time to sleep between AM API calls to 30
    seconds, which appears to work more consistently.
  - Suppress some verbose command output by sending results to files.
  - Use the getversion cache when not testing getversion (#236)
  - Update sample omni_config (ticket #258)

 * gcf
  - Restore missing gcf-ch options for specifying credential lifetimes.
  - gcf-pgch takes a new `--use-gpo-ch` option to force using the
    remote GPO Clearinghouse (ticket #255)
  - gcf-test supplies proper namespaces in request RSpecs (ticket #254)
  - pgch tests slice authority and project name for errors (ticket #243)
  - cred_util `CredentialVerifier` does not raise XMLRPC faults (ticket #120)
  - Fix handling of renew sliver error in pgch (ticket #277)

gcf 2.2.1:
 * omni:
  - omni-configure: Added support for automatic configuration of omni
    for portal credentials. (ticket #252)

gcf 2.2:
 * GENI-in-a-Box code is now included, though it is not runnable from
 this source distribution. To learn more, see
 http://groups.geni.net/geni/wiki/GENI-in-a-Box (ticket #215)
 * Updated SFA library files to tag 2.1-17

 * omni
  - If an aggregate does not speak the requested Ad RSpec version and
  the user is just using the default and the aggregate either speaks
  only 1 RSpec format or specified a default Ad format, then use that
  (ticket #212)
  - If all requested aggregates (or most) speak a different AM API
  version than requested, switch to that. Note that API version
  changes are for the entire Omni invocation, not per
  aggregate. Do not change in dev mode, or if the user explicitly
  specified this API version. (ticket #213)
  - Add new options to set log level: `--error`, `--warn`,
  `--info`. This allows scripts using Omni to suppress output. Note
  that at WARN and ERROR levels, command results (like the manifest
  RSpec) are not printed: use `-o`. If multiple log levels are
  specified, the more verbose log level is used. (tickets #209,#223)
  - If an aggregate does not speak the requested Ad RSpec version,
  print a more helpful message. (ticket #211)
  - Added support for the ProtoGENI / InstaGENI 'createimage' method to
  snapshot your disk. This is only minimally supported by
  ProtoGENI. On success, you should see the URN and URL for the new
  image, and later an email will tell you the image is ready, and the image file will be
  available under `/proj/<project>/images/<imagename>.ndz` on the node
  which was associated with the sliver urn used with the Omni command. See
  http://www.protogeni.net/trac/protogeni/wiki/ImageHowTo (ticket #186)
  - Ticket #232: Implemented ProtoGENI/InstaGENI !DeleteImage: supply
  the URN of your image to delete it.
  - Support ProtoGENI/InstaGENI `ListImages`: list the disk images
  created by the given user, or by you if no name given. (ticket #239)
  - Ticket #237: Print PG error log URL if available
  - Ticket #238: Print the PG log URL in INFO logs on success, in
  result summary on error
  - Support GCF CH `list_my_slices` in the Omni `listmyslices` command (ticket #214)
  - Add a 'gib' framework for geni-in-a-box to talk to the pgch clearinghouse
  - Provision now supplies the `geni_rspec_version` option, to specify
  the manifest format to use. (ticket #216)
  - All keys in omni_config are stored lowercase - including aggregate
  nicknames. This means nicknames are case insensitive, and must be
  looked up that way. (ticket # 218)
  - Print error if certificate or key file is empty (ticket #210)
  - Change ProtoGENI Utah, GPO and Kentucky URLs to use port 12369 (ticket #227)
  - Avoid exception if no live AMs are found (ticket #221)
  - readyToLogin.py saves loginInfo and ssh config in files if '-o' option is
  present. It will also use the '--prefix' option for adding a prefix in the
  default filenames (logininfo.txt, sshconfig.txt). By default it will overwrite
  files; use --do-not-overwrite options to avoid this. (ticket #172)
  - readyToLogin.py will set the loglevel of omni to WARN to avoid noisy output,
  use --debug, --info to override (ticket #209)
  - readyToLogin.py handles correctly changes in AM URLs (ticket #206)
  - new remote-execute.py script that enables the user to execute commands in
  his/her GENI hosts from any host using ssh (ticket #224)

 * gcf
  - Add new `list_my_slices` CH command for use from the Omni `listmyslices` command (ticket #214)
  - Add pgch: gcf CH with a ProtoGENI style CH API
  - gcf-am v3: Require `geni_rspec_version` option to `Provision` (ticket #216)
  - Print error if certificate or key file is empty (ticket #210)
  - APIv3 gcf-am Describe now correctly returns an empty manifest for
    an unknown slice (ticket #222)

 * AM API Acceptance Tests
  - Allow an empty return or error from some v3 methods, when slice has
    nothing locally (ticket #220)
  - Added tests for use in monitoring with nagios.  Test `CreateSliver` and `SliverStatus` in
  v2 and v3 (ticket #225).
  - Change ProtoGENI Utah, GPO and Kentucky URLs to use port 12369 (ticket #227)
  - Truncate milliseconds off times used in acceptance tests.  When checking if two times 
  are equal, only check that they are within a second of each other.  (ticket #231)
  - Allow v1 aggregates to return None in cases of failure.  This fixes a bug introduced 
  in gcf-2.0. (ticket #229)
  - Check for type for optional `geni_allocate` and `geni_single_allocation` fields in return 
  from AM API v3 version of `GetVersion`. (#233)
  - Improve checking of sliver expiration time (#234)

gcf 2.1:
 * omni
  - Fix ugly error on createslice error (ticket #192)
  - Fix ugly error on unexpected result format in sample myscript
  (ticket #193)
  - `CreateSliver` now accepts an RSpec in JSON format
  - Clean some output messages (`ListResources`, whether omni lists
  the getversion cache name option, a WARN on v2 getversion at a v1
  AM, etc)
  - Clean generated filenames from a protogeni AM (ticket #196)
  - Report PG error log URN on errors, if available (ticket #198)
  - On API version mismatch, report that error in the run summary
  (ticket #200)
  - Remove extra \n's in rspec output (ticket #202)
  - When we switch AM URLs, be sure result is hashed by correct URL
  (ticket #205)
  - Put overall sliver status in the result summary (ticket #197)
  - RSpec can now be a URL instead of a filename (ticket #189)
  - Strip more useless info from generated filenames
  - Bug fixes, log message cleanup

 * gcf
  - gen-certs: Include UUID in generated certs, per AM API v3
  - gen-certs: Check that user URN is valid per AM API v3
  - gcf-ch: Check that slice URN is valid per AM API v3
  - am2: Wrap all API calls in a try/catch and return proper API error results
  - ch_interface: Sign outgoing messages
  - Do not check /etc for gcf_config

 * AM API acceptance tests
  - Add `--skip-renew` option to skip all `Renew` and `RenewSliver` tests
  - acceptance.log now includes a message of what test is starting, to
  help indicate which logs correspond to any test failures. (ticket #204)

gcf 2.0:
 This is a major release. It includes:
 - AM API version 2 is the default. Include the -V option to use AM
 API v1 aggregates (like FOAM)
 - AM API version 3 is supported by all tools
 - Omnispecs are no longer supported in Omni.
 - Added a `--outputfile` option letting you specify the name of the
 file Omni saves results in.
 - Multiple aggregates can be specified on the Omni commandline using
 multiple `-a` options.
 - Lots of code cleanup and bug fixes.

== Changes in gcf 2.0 ==

 * omni
  - Make AM API default to version 2, and RSpecs default to GENI 3 (in
  Omni, gcf-am, gcf-test). To talk to an AM API v1 aggregate
  (e.g. FOAM), you must supply an option: `-V1`. (ticket #173)
  AM API v2+ aggregates require that you specify the RSpec format you
  want, when using `ListResources`. Omni now specifies the RSpec format
  GENI 3 by default: you can always request a different format, if the
  AM supports it. (ticket #90, #141)

  - Omni no longer supports the deprecated 'omnispecs' RSpec
    format. Use GENI v3 format RSpecs. (ticket #97)
  - Added AM API v3 support (ticket #174)
   - Each API method is a separate Omni command
   - `performoperationalaction` has a synonym: `poa`
   - Omni does not parse Ad RSpecs to reason about valid operational
     states or actions
   - `CreateSliver` and other AM API v1&2 methods work only for AMs
     speaking those versions of the AM API.
   - Added new options `--best-effort`, `--sliver-urn` (`-u`) and `--end-time` to
     support passing `geni_best_effort`, individual sliver URNs to act on,
     and `geni_end_time` respectively
   - Support credential structs: Framework classes are responsible for
     tagging credentials with the appropriate type and version. Internally,
     Omni deals with credentials as opaque blobs, except for a few helper
     routines. Credential saving and loading method write to `.xml` or `.json`
     files appropriately, and infer and correct loaded credentials as
     needed.
   - v3 method returns, which are all structs, are saved to `.json`
     files. This means manifest RSpecs (as returned by Describe, Allocate,
     Provision) are one entry in a larger `.json` file. Note that Allocate
     can take a `.json` file as input, and it will extract the request RSpec
     if needed.
   - AM API v3+ Omni methods all return the full code/value/output struct for use
     by scripts (ticket #183)
   - Omni checks v3 return structs, looking for missing slivers, slivers
     reporting errors, and checking sliver expirations.
  - Omni tries to correct the API version you specify: If you ask for V2
    but are talking to a V3 AM, it tries to reconnect to a V2 URL if the
    AM advertises it. (ticket #91, #141, #164)
  - Added a new option `--outputfile`: With `-o`, this means save command results to
    the given file name. Without this, Omni builds its own filename (as
    before). Include `%a` in specified filename and Omni interpolates an AM
    name. `%s` means insert the slice name. (ticket #175)
  - `getslicecred` and `getusercred` are more consistent in how the result
    is printed, logged, or saved. These methods now honor `-o`, `-p`, and `--stdout` options.
    `getusercred` honors the `--usercredfile` option. (ticket #176)
  - `getversion` output is saved to a `.json` file (ticket #150)
  - Allow specifying multiple aggregates on the command line (multiple
    `-a` options). All methods except `CreateSliver` support
    this. (ticket #177)
  - Added new option `--devmode` (default `False`). When true, only warn on bad
    inputs, but try to pass the bad inputs along anyhow. (ticket #78)
  - Added a new !GetVersion Cache: the results of `GetVersion` are
    cached locally as serialed JSON. `ListResources` and other calls that
    require information from `GetVersion` may use this cache instead.
    `GetVersion` does not use the cache by default. Cache entries
    have a max age, after which we always re-query the AM. (ticket #81)
  - libstitch example: Allow caller to specify the per-AM fake manifest RSpec to
    use when in fake mode, by using a comment in the request
    RSpec. (ticket #178)
  - omni-configure: Added new `-e` option to specify the experimenter's private
    SSH key. The public SSH key will be named `private_key.pub`
    (ticket #143, #144, #145)
  - readyToLogin: handle multiple users, multiple keys, the different
    ways different AMs return results, etc (ticket #117, #161, #171)
  - Omni code has been refactored for maintainability and
    extensability. Calls to clearinghouses are in chhandler.py, and to AM
    API functions are in amhandler.py. In the process, input checking and
    output formatting has been further standardized. (tickets #163, #168)
  - Log and return any AM API error return code and message (ticket #149).
  - Added a new option --raise-error-on-v2-amapi-error: When true, and
    using AM API v2, on an error return code, raise an AMAPIError that 
    includes the full return struct: this allows scripts to reason about
    the return code. This replaces a special case check for code 7
    (Refused) (ticket #183)
  - `getversion` returns the full struct (code/value/output) to
    scripts (ticket #183)
  - A couple utility methods can take no slice name, just a slice
    credential filename, and read the slice name/urn from the
    credential. See print_slice_expiration
  - When reading a credential from a file, make sure it matches the
    expected slice.
  - Log clearly when a supplied credential filename was not used,
    and instead omni contacted the clearinghouse (ticket #165)
  - Use json.dumps to produce pretty dict output; this allows
    re-parsing that output in Omni, e.g. in Allocate to get the request
    RSpec
  - Replace old `doNonNative` scripting example (`myscript.py`) with a
    script that reads the AM URL and slice name from a comment in the
    supplied RSpec file. (tickets #97, #184)
  - Remove obsolete setup-*.py files. Follow INSTALL.txt to install
    GCF an Omni. (ticket #169)
  - Added a utility function that checks for valid URNs by type,
    including checking AM API v3 rules restricting characters in
    URNs. (ticket #113)
  - Updated to latest SFA (from around July 20th, 2012)
  - Clean up `createsliver` output (ticket #139)
  - `Listresources` notes if supplied slice credential is expired (ticket #162)

 * gcf
  - Make AM API default to version 2, and RSpecs default to GENI 3 (in
    Omni, gcf-am, gcf-test). To talk to an AM API v1 aggregate
    (e.g. FOAM), you must supply an option: `-V1`. (ticket #173)
  - Add AM API v3 support, including tracking resource states and
    multiple slivers. Resource actions are geni_start, geni_stop,
    geni_restart. (ticket #156)
  - gcf-test: Add support for API v2 and v3, making v2 the default
    (matching other scripts) (ticket #179)
  - Updated to latest SFA (from around July 20th, 2012)
  - Added a GCF AM that proxies connections to other AMs, using a certificate
    retrieved from the new GENI Clearinghouse, plus a test script.
    Added gcf-gch: An XMLRPC interface to the new GENI Clearinghouse
  - Test for non existent certificate and key files, to provide nice
    error feedback (ticket #180)
  - `getversion` in v2 must return `geni_api_version` (ticket #151)

 * AM API acceptance tests
  - Added AM API v3 support. Not all bad-input style tests are
  implemented yet. (ticket #181)
  - Fuller testing of the `geni_available` flag (ticket #153)
  - Check for `geni_api_version` in `getversion` (ticket #152)
  - Allow optional fields to be None (ticket #185)

gcf 1.6.2:
 * omni
   - Added omni-configure.py script to autogenerate the omni_config (#127)
   - Log malformed sliverstatus (#128)
   - Better missing file error messages in delegateSliceCred (#129)
   - Update to SFA codebase as of 4/13/12
   - Bug fix: Handle AM down when !ListResources calls !GetVersion and
   gets a null (#131)
   - Implement list my slices for SFA/PlanetLab (#137)
   - Allow listing public keys installed by / known by the CH (#136)
 
 * gcf
   - Allow putting a UUID in experimenter certs (#130)

 * AM API acceptance tests
   - Added --pure-v1 which when used with -V 1 will only test for things required by AM API v1 (and not test for things required by Change Set A).  (#126)
   - Fix a bug in the RSpec schema urls and create a standard place to store these constants (#134)
   - When comparing request and manifest RSpecs, compare `component_id` for bound RSpecs only and compare `client_id` for both bound and unbound RSpecs. (#135)

gcf 1.6.1:
 * AM API v1 acceptance tests
   - request3.xml.sample should point to a node that really exists. (#124)

gcf 1.6:
 * omni
   - Log malformed XML exception correctly (#95)
   - Make getversion AM API v2 implementation be consistent with other commands (#109)
   - Added `--arbitrary-option` to allow testing whether an AM supports an arbitrary option (#111) 
   - Moved omni_config template to be omni_config.sample and changed instructions to match (#83)
   - Update libstitch to work with V2 AMs in some cases (#119)
   - Updated `get_aggregates()` call due to changes in SFA (#94)
   - Fix bug in `_get_advertised_rspec()` (#114)
   - Add `--logoutput` option and corresponding ability to use %(logfilename)s in log configuration file (#118)
   - readyToLogin.py example script now includes port info if ssh command is not port 22 (#115)
   - Fixed bug where if users attribute is empty in omni_config, then omni exited without a useful error (#116)
   - Improve busy response handling to AM's running AM API v2 and SAs (#123)
 * gcf
   - Moved gcf_config template to be gcf_config.sample and changed instructions to match (#83)
   - Cleaned up TROUBLESHOOTING.txt (#110)
 * AM API v1 acceptance tests
   - Changed sample RSpec files to end in `.xml.sample` instead of `.xml` (#83)
   - Added a test that delegated credentials are used properly (#99)
   - Added a test that exercises `CreateSliver` on an existing sliver (#87)
   - Added AM API v2 support for acceptance tests (#100)
   - Fix bug in schemas passed into rspeclint (#112)
   - Added `--monitoring` flag to acceptance tests to support their use in cross framework testing (#103)

gcf 1.5.2:
 * omni    
   - Validate the API version argument (#92)

 * AM API v1 acceptance tests
   - Exercise !ListResourcs with an untrusted authority (#93)
   - Exercise the !CreateSliver workflow with multiple simultaneous slivers (#84)
   - Exercise `Shutdown` (#86)
   - Exercise !ListResources with broken credentials (#85)
   - Verify that !ListResources(slice) returns a slice manifest RSpec (#88)
   - Verify that !CreateSliver returns a slice manifest RSpec (#88)

gcf 1.5.1:
 * omni
  * Incorporated latest SFA library changes (tag sfa-2.0-4)
  * Complete support of AM API v2 (ticket #69)
    - Default is AM API v1
    - Use `-V 2` or `--api-version 2` to cause omni to use AM APIv2 to speak to aggregates
   * Added `--available` to have listresources filter calls to only include available nodes (ticket #74)
   * Added `--no-compress` to allow the user to specify that AM API call returns should not be compressed (ticket #73)
 * gcf
  * Incorporated latest SFA library changes (tag sfa-2.0-4)
  * Complete support of AM API v2 in reference AM (ticket #68)  
 * AM API v1 acceptance tests
  * Test common options on `ListResources` (ticket #75)
  * Test `CreateSliver` workflow on deleted/non-existant slivers (ticket #79)
  * Test `CreateSliver` with a variety of bad request RSpecs (ticket #76)
  * Test `CreateSliver` succeeds under normal conditions (ticket #72)
  * Test `RenewSliver` under normal conditions (#77)
  * Added `--sleep-time` to adjust the time between AM API calls at the AM

gcf 1.5:
 * omni
  * Removed AM specific URL validation checks; they were confusing. (ticket #66)
  * Incorporated SFA library fixes
  * Updated `readyToLogin` script to filter out nodes that aren't ready
    and handle if !PlanetLab has no resources
  * Improved check of manifest RSpec returned by `CreateSliver`
  * Added `--usercredfile` to allow the user to provide their user credential as a file
  * Implemented preliminary (but incomplete) support of AM API v2
 * gcf
  * Added a reference AM which supports (most of) AM API v2
 * AM API v1 acceptance tests
  * Initial cut at acceptance tests

gcf 1.4:
 * omni
  * Omni logging is configurable with a `-l` option, or from a script by calling applyLogConfig(). (ticket #61)
  * Omni aborts if it detects your slice has expired (ticket #51)
  * Omni config can define aggregate nicknames, to use instead of a URL in the -a argument. (ticket #62)
  * Solved a thread safety bug in omni - copy options list. (ticket #63)
  * SFA logger handles log file conflicts (ticket #48)
  * Handle expired user certs nicely in Omni (ticket #52)
  * Write output filename when `ListResources` or `GetVersion` saves results to a file. (ticket #53)
  * Warn on common AM URL typos. (ticket #54)
  * Pause 10 seconds and retry (max 3x) if server says it is busy, as ProtoGENI often does. (ticket #55)
  * Added stitching script in examples. Uses Omni library to do VLAN stitching between aggregates using tree mode (no negotiation). The script functionality is provided as a library itself, and provides a complex Omni scripting example.
  * SFA library updates (eg slices declare an XML namespace)
  * SFA library bug fixes
  * Fixed a minor bug in examples/readyToLogin for certain ProtoGENI aggregates
  * Incorporated GEC 11 ABAC demonstration code
  * Added a "--no-tz" option for renewing slivers at older SFA-based aggregates. (ticket #65)
 * gcf
  * Fix `RenewSlice` in `gcf-ch.py` to honor the requested time. (ticket #60)
  * GCF tools option change: gen-certs, gcf-am, etc now use `-c` to specify the config file, not -f. -g lets you specify the cert file. (ticket #56)
  * Certificate lifetime is configurable in gen-certs (ticket #57)
  * GCF slices are delegatable by default (library supports specifying this now) (ticket #58)
  * Changed certificate generation (src/gen-certs.py) to properly mark the ch certificate as a CA


gcf 1.3.2:
        - Fixed user-is-a-slice bug (ticket #49)

gcf 1.3.1:
	- SFA library fixes with delegated slice credentials
	- Ensure the root error is reported to the user when there are
	problems.
	- Once the user has failed to enter their passphrase twice,
	exit - don't bury it in later errors. (ticket #43)
	- Clean up timezone handling (ticket #47)
        - examples directory contains simple scripting examples
        - New delegateSliceCred script allowing off-line delegation of
	slice credentials.
        Run src/delegateSliceCred.py -h for usage. (ticket #44)
	- More error message cleanup

gcf 1.3 May, 2011:
	GCF:
	- Fix certificates to be marked V3, instead of erroneously V1
	(ticket #36)
	- Support additional options in the AM's `GetVersion`
	- Bug fixes

	Omni:
	- Omnispecs are deprecated and native RSpecs are now the default.
	- New --omnispec option (default false). Users should use
	native RSpecs.
	- New -o and -p options controlling saving results in files
	(see getversion, sliverstatus, listResources, getslicecred,
	createsliver) (tickets #39,42)
	- --tostdout says when not saving results to files per -o
	option, write results to STDOUT instead of log stream (for redirecting)
	- New -t option to specify that Ad RSpecs must be of a
	particular type and version. An AM that cannot provide that
	format will not be included in results. (ticket #40)
	- Ticket #41: --slicecredfile specifies the name of a file to
	save/load a slice credential from.
{{{
	    createslice -o --slicecredfile <filename>
}}}
 	saves the new slice credential there. AM calls can use the
	credential. For example: 
{{{
            omni.py  --slicecredfile mysavedcred.xml \
	               createsliver myslicename myRSpec.xml
}}}
	- New listmyslices command added to see what your framework's
	registry has for you (ticket #38)
	- Refactoring to allow re-use of omni functions as library
	calls (ticket #37)
	- User feedback is clearer
	- Clean up error handling (tickets #25,#28,#29)
	- Check slice expiration, print for user (ticket #35)
	- New print_slice_expiration omni function
	- New api_test script to test AM API compliance and server availability
	- Add options for temporary Orca compatibility
	- Better config file searching
	- From Ezra Kissel: Enable allocating specific PG nodes from
	omnispecs (ticket #33)
	- Bug fixes

gcf 1.0 September, 2010:
       - RPM library install available, with dependencies
       - Refactored URN, certificate and credential utilities into
       library functions
       - Renamed gam -> gcf-am, gch, client
       - Refactored omni support files to parallel directory
       - gcf_config configures URNs, file locations, etc.
       - geni_aggregates incorporated into gcf_config
       - omni_config is now a Python properties file format
       - omni listresources takes optional Aggregate Manager URLs to contact
       - Drop CH.Resolve - not used
       - Dropped the CA certificate. The CH certificate is the
       self-signed root. Install only the CH certificate at all
       federated AMs to allow peering.
       - Dropped the -u user certificate argument to the GENI
       Clearinghouse - not needed.
       - Refactored common functionality for manipulating Credentials
       into new src/geni/credential.py
       - Shutdown now requires the shutdown privilege (which proper
       user credentials will have)
       - Omni supports !OpenFlow Aggregate Managers and RSpecs (not yet
       the !OpenFlow Clearinghouse)
       - More error checking of arguments and more helpful error messages 
       - omni_config now accepts # started comments
       - Comments and documentation

July, 2010:
	Much more documentation, error checking, logging, and clearer error
	reporting.

	Support credentials from multiple control frameworks / CAs
	without restarting.

	gcf-am and gcf-ch want the -r argument to be a directory of all
	trusted (federated) CA and Clearinghouse certificates, to be
	able to validate and accept certificates from multiple control
	frameworks at once.

	gcf-ch takes a user certificate argument for test purposes<|MERGE_RESOLUTION|>--- conflicted
+++ resolved
@@ -40,14 +40,10 @@
     This avoids some security issues, and allows older clients
     to connect to some updated servers. (#745)
   * Rework the code that calls the cred verifier to reduce code duplication and make 
-<<<<<<< HEAD
     implementations deriving from the !ReferenceAggregateManager easier to write. (#836)
-=======
-    implementations deriving the ReferenceAggregateManager more easy to write. (#836)
   * Allow deployments to specify delegate to use in the config file,
     so as to be able to write delegates whithout touching the main gcf
     code, therefore easing maintenance (#837).
->>>>>>> f850e833
 
 gcf 2.9:
  * Add Markdown style README, CONTRIBUTING and CONTRIBUTORS files. (#551)
