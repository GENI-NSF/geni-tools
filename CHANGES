--- conflicted
+++ resolved
@@ -2,18 +2,14 @@
 
 gcf 2.4:
  * omni
-<<<<<<< HEAD
-  - Ticket #295: Support SCS !GetVersion for testing
-  - Log messages: include timestamp, make clearer (#296)
-
- * gcf
-  - Add timestamps to pgch logs (#297)
-=======
   - Support SCS !GetVersion for testing (#295)
   - Add nicknames for RSpecs; includes ability to specify a default location (#265)
   - Make `allocate` accept rspecs loaded from a url (#287)
   - Make framework_pgch not require a project if slice URN is given (#293)
->>>>>>> 3b40e8fd
+  - Log messages: include timestamp, make clearer (#296)
+
+ * gcf
+  - Add timestamps to pgch logs (#297)
 
 gcf 2.3.1:
  * Added a new script to do GENI VLAN stitching: stitcher.py
